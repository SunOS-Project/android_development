/*
 * Copyright (C) 2022 The Android Open Source Project
 *
 * Licensed under the Apache License, Version 2.0 (the "License");
 * you may not use this file except in compliance with the License.
 * You may obtain a copy of the License at
 *
 *      http://www.apache.org/licenses/LICENSE-2.0
 *
 * Unless required by applicable law or agreed to in writing, software
 * distributed under the License is distributed on an "AS IS" BASIS,
 * WITHOUT WARRANTIES OR CONDITIONS OF ANY KIND, either express or implied.
 * See the License for the specific language governing permissions and
 * limitations under the License.
 */

import {
  ChangeDetectorRef,
  Component,
  Inject,
  Injector,
  NgZone,
  ViewChild,
  ViewEncapsulation,
} from '@angular/core';
import {createCustomElement} from '@angular/elements';
import {FormControl, Validators} from '@angular/forms';
import {Title} from '@angular/platform-browser';
import {AbtChromeExtensionProtocol} from 'abt_chrome_extension/abt_chrome_extension_protocol';
import {Mediator} from 'app/mediator';
import {TimelineData} from 'app/timeline_data';
import {TRACE_INFO} from 'app/trace_info';
import {TracePipeline} from 'app/trace_pipeline';
import {FileUtils} from 'common/file_utils';
import {PersistentStore} from 'common/persistent_store';
import {Timestamp} from 'common/time';
import {CrossToolProtocol} from 'cross_tool/cross_tool_protocol';
<<<<<<< HEAD
import {TraceDataListener} from 'interfaces/trace_data_listener';
import {Timestamp} from 'trace/timestamp';
=======
import {CrossPlatform, NoCache} from 'flickerlib/common';
import {
  AppFilesCollected,
  AppFilesUploaded,
  AppInitialized,
  AppResetRequest,
  AppTraceViewRequest,
  WinscopeEvent,
  WinscopeEventType,
} from 'messaging/winscope_event';
import {WinscopeEventListener} from 'messaging/winscope_event_listener';
>>>>>>> f10f21bf
import {Trace} from 'trace/trace';
import {TraceType} from 'trace/trace_type';
import {proxyClient, ProxyState} from 'trace_collection/proxy_client';
import {ViewerInputMethodComponent} from 'viewers/components/viewer_input_method_component';
import {View, Viewer} from 'viewers/viewer';
import {ViewerProtologComponent} from 'viewers/viewer_protolog/viewer_protolog_component';
import {ViewerScreenRecordingComponent} from 'viewers/viewer_screen_recording/viewer_screen_recording_component';
import {ViewerSurfaceFlingerComponent} from 'viewers/viewer_surface_flinger/viewer_surface_flinger_component';
import {ViewerTransactionsComponent} from 'viewers/viewer_transactions/viewer_transactions_component';
import {ViewerTransitionsComponent} from 'viewers/viewer_transitions/viewer_transitions_component';
import {ViewerViewCaptureComponent} from 'viewers/viewer_view_capture/viewer_view_capture_component';
import {ViewerWindowManagerComponent} from 'viewers/viewer_window_manager/viewer_window_manager_component';
import {CollectTracesComponent} from './collect_traces_component';
import {SnackBarOpener} from './snack_bar_opener';
import {TimelineComponent} from './timeline/timeline_component';
import {TraceViewComponent} from './trace_view_component';
import {UploadTracesComponent} from './upload_traces_component';

@Component({
  selector: 'app-root',
  template: `
    <mat-toolbar class="toolbar">
      <div class="horizontal-align vertical-align">
        <span class="app-title">Winscope</span>
        <div *ngIf="showDataLoadedElements" class="file-descriptor vertical-align">
          <span *ngIf="!isEditingFilename" class="download-file-info mat-body-2">
            {{ filenameFormControl.value }}.zip
          </span>
          <mat-form-field
            class="file-name-input-field"
            *ngIf="isEditingFilename"
            floatLabel="always"
            (keydown.enter)="onCheckIconClick()"
            (focusout)="onCheckIconClick()"
            matTooltip="Allowed: A-Z a-z 0-9 . _ - #">
            <mat-label>Edit file name</mat-label>
            <input matInput class="right-align" [formControl]="filenameFormControl" />
            <span matSuffix>.zip</span>
          </mat-form-field>
          <button
            *ngIf="isEditingFilename"
            mat-icon-button
            class="check-button"
            matTooltip="Submit file name"
            (click)="onCheckIconClick()">
            <mat-icon>check</mat-icon>
          </button>
          <button
            *ngIf="!isEditingFilename"
            mat-icon-button
            class="edit-button"
            matTooltip="Edit file name"
            (click)="onPencilIconClick()">
            <mat-icon>edit</mat-icon>
          </button>
          <button
            mat-icon-button
            *ngIf="!isEditingFilename"
            matTooltip="Download all traces"
            class="save-button"
            (click)="onDownloadTracesButtonClick()">
            <mat-icon>download</mat-icon>
          </button>
        </div>
      </div>

      <div class="horizontal-align vertical-align active" *ngIf="showDataLoadedElements">
        <mat-icon
          *ngIf="dataLoaded && activeTrace"
          class="icon"
          [matTooltip]="TRACE_INFO[activeTrace.type].name"
          [style]="{color: TRACE_INFO[activeTrace.type].color, marginRight: '0.5rem'}">
          {{ TRACE_INFO[activeTrace.type].icon }}
        </mat-icon>
        <span class="trace-file-info mat-body-2" [matTooltip]="activeTraceFileInfo">
          {{ activeTraceFileInfo }}
        </span>
      </div>

      <div class="horizontal-align vertical-align">
        <button
          *ngIf="showDataLoadedElements"
          color="primary"
          mat-stroked-button
          (click)="onUploadNewButtonClick()">
          Upload New
        </button>
        <button
          mat-icon-button
          matTooltip="Report bug"
          (click)="goToLink('https://b.corp.google.com/issues/new?component=909476')">
          <mat-icon>bug_report</mat-icon>
        </button>

        <button
          mat-icon-button
          matTooltip="Switch to {{ isDarkModeOn ? 'light' : 'dark' }} mode"
          (click)="setDarkMode(!isDarkModeOn)">
          <mat-icon>
            {{ isDarkModeOn ? 'brightness_5' : 'brightness_4' }}
          </mat-icon>
        </button>
      </div>
    </mat-toolbar>

    <mat-divider></mat-divider>

    <mat-drawer-container autosize disableClose autoFocus>
      <mat-drawer-content>
        <ng-container *ngIf="dataLoaded; else noLoadedTracesBlock">
          <trace-view class="viewers" [viewers]="viewers" [store]="store"></trace-view>

          <mat-divider></mat-divider>
        </ng-container>
      </mat-drawer-content>

      <mat-drawer #drawer mode="overlay" opened="true" [baseHeight]="collapsedTimelineHeight">
        <timeline
          *ngIf="dataLoaded"
          [timelineData]="timelineData"
          [activeViewTraceTypes]="activeView?.dependencies"
          [availableTraces]="getLoadedTraceTypes()"
          (collapsedTimelineSizeChanged)="onCollapsedTimelineSizeChanged($event)"></timeline>
      </mat-drawer>
    </mat-drawer-container>

    <ng-template #noLoadedTracesBlock>
      <div class="center">
        <div class="landing-content">
          <h1 class="welcome-info mat-headline">
            Welcome to Winscope. Please select source to view traces.
          </h1>

          <div class="card-grid landing-grid">
            <collect-traces
              class="collect-traces-card homepage-card"
              (filesCollected)="onFilesCollected($event)"
              [store]="store"></collect-traces>

            <upload-traces
              class="upload-traces-card homepage-card"
              [tracePipeline]="tracePipeline"
              (filesUploaded)="onFilesUploaded($event)"
              (viewTracesButtonClick)="onViewTracesButtonClick()"></upload-traces>
          </div>
        </div>
      </div>
    </ng-template>
  `,
  styles: [
    `
      .toolbar {
        gap: 10px;
        justify-content: space-between;
      }
      .welcome-info {
        margin: 16px 0 6px 0;
        text-align: center;
      }
      .homepage-card {
        display: flex;
        flex-direction: column;
        flex: 1;
        overflow: auto;
        height: 820px;
      }
      .file-descriptor {
        font-size: 14px;
        padding-left: 10px;
        width: 350px;
      }
      .horizontal-align {
        justify-content: center;
      }
      .vertical-align {
        text-align: center;
        align-items: center;
        overflow-x: hidden;
        display: flex;
      }
      .download-file-info {
        text-overflow: ellipsis;
        overflow-x: hidden;
        padding-top: 3px;
        max-width: 300px;
      }
      .file-name-input-field .right-align {
        text-align: right;
      }
      .file-name-input-field .mat-form-field-wrapper {
        padding-bottom: 10px;
        width: 300px;
      }
      .trace-file-info {
        text-overflow: ellipsis;
        overflow-x: hidden;
        max-width: 100%;
      }
      .viewers {
        height: 0;
        flex-grow: 1;
        display: flex;
        flex-direction: column;
        overflow: auto;
      }
      .center {
        display: flex;
        align-content: center;
        flex-direction: column;
        justify-content: center;
        align-items: center;
        justify-items: center;
        flex-grow: 1;
      }
      .landing-content {
        width: 100%;
      }
      .landing-content .card-grid {
        max-width: 1800px;
        flex-grow: 1;
        margin: auto;
      }
    `,
  ],
  encapsulation: ViewEncapsulation.None,
})
export class AppComponent implements WinscopeEventListener {
  title = 'winscope';
  timelineData = new TimelineData();
  abtChromeExtensionProtocol = new AbtChromeExtensionProtocol();
  crossToolProtocol = new CrossToolProtocol();
  states = ProxyState;
  dataLoaded = false;
  showDataLoadedElements = false;
  activeTraceFileInfo = '';
  collapsedTimelineHeight = 0;
  TRACE_INFO = TRACE_INFO;
  isEditingFilename = false;
  store: PersistentStore = new PersistentStore();
  viewers: Viewer[] = [];

  isDarkModeOn!: boolean;
  changeDetectorRef: ChangeDetectorRef;
  snackbarOpener: SnackBarOpener;
  tracePipeline: TracePipeline;
  mediator: Mediator;
  currentTimestamp?: Timestamp;
  activeView?: View;
  activeTrace?: Trace<object>;
<<<<<<< HEAD
  activeTraceFileInfo = '';
  collapsedTimelineHeight = 0;
=======
  filenameFormControl: FormControl = new FormControl(
    'winscope',
    Validators.compose([Validators.required, Validators.pattern(FileUtils.DOWNLOAD_FILENAME_REGEX)])
  );

>>>>>>> f10f21bf
  @ViewChild(UploadTracesComponent) uploadTracesComponent?: UploadTracesComponent;
  @ViewChild(CollectTracesComponent) collectTracesComponent?: UploadTracesComponent;
  @ViewChild(TraceViewComponent) traceViewComponent?: TraceViewComponent;
  @ViewChild(TimelineComponent) timelineComponent?: TimelineComponent;

  constructor(
    @Inject(Injector) injector: Injector,
    @Inject(ChangeDetectorRef) changeDetectorRef: ChangeDetectorRef,
    @Inject(SnackBarOpener) snackBar: SnackBarOpener,
    @Inject(Title) private pageTitle: Title,
    @Inject(NgZone) private ngZone: NgZone
  ) {
    CrossPlatform.setCache(new NoCache());

    this.changeDetectorRef = changeDetectorRef;
    this.snackbarOpener = snackBar;
    this.tracePipeline = new TracePipeline();
    this.mediator = new Mediator(
      this.tracePipeline,
      this.timelineData,
      this.abtChromeExtensionProtocol,
      this.crossToolProtocol,
      this,
      this.snackbarOpener,
      localStorage
    );

    const storeDarkMode = this.store.get('dark-mode');
    const prefersDarkQuery = window.matchMedia?.('(prefers-color-scheme: dark)');
    this.setDarkMode(storeDarkMode ? storeDarkMode === 'true' : prefersDarkQuery.matches);

    if (!customElements.get('viewer-input-method')) {
      customElements.define(
        'viewer-input-method',
        createCustomElement(ViewerInputMethodComponent, {injector})
      );
    }
    if (!customElements.get('viewer-protolog')) {
      customElements.define(
        'viewer-protolog',
        createCustomElement(ViewerProtologComponent, {injector})
      );
    }
    if (!customElements.get('viewer-screen-recording')) {
      customElements.define(
        'viewer-screen-recording',
        createCustomElement(ViewerScreenRecordingComponent, {injector})
      );
    }
    if (!customElements.get('viewer-surface-flinger')) {
      customElements.define(
        'viewer-surface-flinger',
        createCustomElement(ViewerSurfaceFlingerComponent, {injector})
      );
    }
    if (!customElements.get('viewer-transactions')) {
      customElements.define(
        'viewer-transactions',
        createCustomElement(ViewerTransactionsComponent, {injector})
      );
    }
    if (!customElements.get('viewer-window-manager')) {
      customElements.define(
        'viewer-window-manager',
        createCustomElement(ViewerWindowManagerComponent, {injector})
      );
    }
    if (!customElements.get('viewer-transitions')) {
      customElements.define(
        'viewer-transitions',
        createCustomElement(ViewerTransitionsComponent, {injector})
      );
    }
    if (!customElements.get('viewer-view-capture')) {
      customElements.define(
        'viewer-view-capture',
        createCustomElement(ViewerViewCaptureComponent, {injector})
      );
    }
  }

  async ngAfterViewInit() {
    await this.mediator.onWinscopeEvent(new AppInitialized());
  }

  ngAfterViewChecked() {
    this.mediator.setUploadTracesComponent(this.uploadTracesComponent);
    this.mediator.setCollectTracesComponent(this.collectTracesComponent);
    this.mediator.setTraceViewComponent(this.traceViewComponent);
    this.mediator.setTimelineComponent(this.timelineComponent);
  }

  onCollapsedTimelineSizeChanged(height: number) {
    this.collapsedTimelineHeight = height;
    this.changeDetectorRef.detectChanges();
  }

  getLoadedTraceTypes(): TraceType[] {
    return this.tracePipeline.getTraces().mapTrace((trace) => trace.type);
<<<<<<< HEAD
  }

  onTraceDataLoaded(viewers: Viewer[]) {
    this.viewers = viewers;
    this.dataLoaded = true;
    this.changeDetectorRef.detectChanges();
  }

  onTraceDataUnloaded() {
    proxyClient.adbData = [];
    this.dataLoaded = false;
    this.changeDetectorRef.detectChanges();
=======
>>>>>>> f10f21bf
  }

  setDarkMode(enabled: boolean) {
    document.body.classList.toggle('dark-mode', enabled);
    this.store.add('dark-mode', `${enabled}`);
    this.isDarkModeOn = enabled;
  }

  onPencilIconClick() {
    this.isEditingFilename = true;
  }

  onCheckIconClick() {
    if (this.filenameFormControl.invalid) {
      return;
    }
    this.isEditingFilename = false;
    this.pageTitle.setTitle(`Winscope | ${this.filenameFormControl.value}`);
  }

  async onDownloadTracesButtonClick() {
    if (this.filenameFormControl.invalid) {
      return;
    }
    await this.downloadTraces();
  }

  async onFilesCollected(files: File[]) {
    await this.mediator.onWinscopeEvent(new AppFilesCollected(files));
  }

  async onFilesUploaded(files: File[]) {
    await this.mediator.onWinscopeEvent(new AppFilesUploaded(files));
  }

  async onUploadNewButtonClick() {
    await this.mediator.onWinscopeEvent(new AppResetRequest());
  }

  async onViewTracesButtonClick() {
    await this.mediator.onWinscopeEvent(new AppTraceViewRequest());
  }

  async downloadTraces() {
    const archiveBlob = await this.tracePipeline.makeZipArchiveWithLoadedTraceFiles();
    const archiveFilename = `${this.filenameFormControl.value}.zip`;

    const a = document.createElement('a');
    document.body.appendChild(a);
    const url = window.URL.createObjectURL(archiveBlob);
    a.href = url;
    a.download = archiveFilename;
    a.click();
    window.URL.revokeObjectURL(url);
    document.body.removeChild(a);
  }

<<<<<<< HEAD
  async onActiveViewChanged(view: View) {
    this.activeView = view;
    this.activeTrace = this.getActiveTrace(view);
    this.activeTraceFileInfo = this.makeActiveTraceFileInfo(view);
    await this.mediator.onWinscopeActiveViewChanged(view);
=======
  async onWinscopeEvent(event: WinscopeEvent) {
    await event.visit(WinscopeEventType.TABBED_VIEW_SWITCHED, async (event) => {
      this.activeView = event.newFocusedView;
      this.activeTrace = this.getActiveTrace(event.newFocusedView);
      this.activeTraceFileInfo = this.makeActiveTraceFileInfo(event.newFocusedView);
    });

    await event.visit(WinscopeEventType.VIEWERS_LOADED, async (event) => {
      this.viewers = event.viewers;
      this.filenameFormControl.setValue(this.tracePipeline.getDownloadArchiveFilename());
      this.pageTitle.setTitle(`Winscope | ${this.filenameFormControl.value}`);
      this.isEditingFilename = false;

      // some elements e.g. timeline require dataLoaded to be set outside NgZone to render
      this.dataLoaded = true;
      this.changeDetectorRef.detectChanges();

      // tooltips must be rendered inside ngZone due to limitation of MatTooltip,
      // therefore toolbar elements controlled by a different boolean
      this.ngZone.run(() => {
        this.showDataLoadedElements = true;
      });
    });

    await event.visit(WinscopeEventType.VIEWERS_UNLOADED, async (event) => {
      proxyClient.adbData = [];
      this.dataLoaded = false;
      this.showDataLoadedElements = false;
      this.pageTitle.setTitle('Winscope');
      this.activeView = undefined;
      this.changeDetectorRef.detectChanges();
    });
>>>>>>> f10f21bf
  }

  goToLink(url: string) {
    window.open(url, '_blank');
  }

  private makeActiveTraceFileInfo(view: View): string {
    const trace = this.getActiveTrace(view);

    if (!trace) {
      return '';
    }

    return `${trace.getDescriptors().join(', ')}`;
  }

  private getActiveTrace(view: View): Trace<object> | undefined {
    let activeTrace: Trace<object> | undefined;
    this.tracePipeline.getTraces().forEachTrace((trace) => {
      if (trace.type === view.dependencies[0]) {
        activeTrace = trace;
      }
<<<<<<< HEAD
    });
    return activeTrace;
  }

  private async makeTraceFilesForDownload(): Promise<File[]> {
    const loadedFiles = this.tracePipeline.getLoadedFiles();
    return [...loadedFiles.keys()].map((traceType) => {
      const file = loadedFiles.get(traceType)!;
      const path = TRACE_INFO[traceType].downloadArchiveDir;

      const newName = path + '/' + FileUtils.removeDirFromFileName(file.file.name);
      return new File([file.file], newName);
=======
>>>>>>> f10f21bf
    });
    return activeTrace;
  }
}<|MERGE_RESOLUTION|>--- conflicted
+++ resolved
@@ -35,10 +35,6 @@
 import {PersistentStore} from 'common/persistent_store';
 import {Timestamp} from 'common/time';
 import {CrossToolProtocol} from 'cross_tool/cross_tool_protocol';
-<<<<<<< HEAD
-import {TraceDataListener} from 'interfaces/trace_data_listener';
-import {Timestamp} from 'trace/timestamp';
-=======
 import {CrossPlatform, NoCache} from 'flickerlib/common';
 import {
   AppFilesCollected,
@@ -50,7 +46,6 @@
   WinscopeEventType,
 } from 'messaging/winscope_event';
 import {WinscopeEventListener} from 'messaging/winscope_event_listener';
->>>>>>> f10f21bf
 import {Trace} from 'trace/trace';
 import {TraceType} from 'trace/trace_type';
 import {proxyClient, ProxyState} from 'trace_collection/proxy_client';
@@ -119,7 +114,7 @@
 
       <div class="horizontal-align vertical-align active" *ngIf="showDataLoadedElements">
         <mat-icon
-          *ngIf="dataLoaded && activeTrace"
+          *ngIf="activeTrace"
           class="icon"
           [matTooltip]="TRACE_INFO[activeTrace.type].name"
           [style]="{color: TRACE_INFO[activeTrace.type].color, marginRight: '0.5rem'}">
@@ -300,16 +295,11 @@
   currentTimestamp?: Timestamp;
   activeView?: View;
   activeTrace?: Trace<object>;
-<<<<<<< HEAD
-  activeTraceFileInfo = '';
-  collapsedTimelineHeight = 0;
-=======
   filenameFormControl: FormControl = new FormControl(
     'winscope',
     Validators.compose([Validators.required, Validators.pattern(FileUtils.DOWNLOAD_FILENAME_REGEX)])
   );
 
->>>>>>> f10f21bf
   @ViewChild(UploadTracesComponent) uploadTracesComponent?: UploadTracesComponent;
   @ViewChild(CollectTracesComponent) collectTracesComponent?: UploadTracesComponent;
   @ViewChild(TraceViewComponent) traceViewComponent?: TraceViewComponent;
@@ -409,21 +399,6 @@
 
   getLoadedTraceTypes(): TraceType[] {
     return this.tracePipeline.getTraces().mapTrace((trace) => trace.type);
-<<<<<<< HEAD
-  }
-
-  onTraceDataLoaded(viewers: Viewer[]) {
-    this.viewers = viewers;
-    this.dataLoaded = true;
-    this.changeDetectorRef.detectChanges();
-  }
-
-  onTraceDataUnloaded() {
-    proxyClient.adbData = [];
-    this.dataLoaded = false;
-    this.changeDetectorRef.detectChanges();
-=======
->>>>>>> f10f21bf
   }
 
   setDarkMode(enabled: boolean) {
@@ -481,13 +456,6 @@
     document.body.removeChild(a);
   }
 
-<<<<<<< HEAD
-  async onActiveViewChanged(view: View) {
-    this.activeView = view;
-    this.activeTrace = this.getActiveTrace(view);
-    this.activeTraceFileInfo = this.makeActiveTraceFileInfo(view);
-    await this.mediator.onWinscopeActiveViewChanged(view);
-=======
   async onWinscopeEvent(event: WinscopeEvent) {
     await event.visit(WinscopeEventType.TABBED_VIEW_SWITCHED, async (event) => {
       this.activeView = event.newFocusedView;
@@ -520,7 +488,6 @@
       this.activeView = undefined;
       this.changeDetectorRef.detectChanges();
     });
->>>>>>> f10f21bf
   }
 
   goToLink(url: string) {
@@ -543,22 +510,7 @@
       if (trace.type === view.dependencies[0]) {
         activeTrace = trace;
       }
-<<<<<<< HEAD
     });
     return activeTrace;
   }
-
-  private async makeTraceFilesForDownload(): Promise<File[]> {
-    const loadedFiles = this.tracePipeline.getLoadedFiles();
-    return [...loadedFiles.keys()].map((traceType) => {
-      const file = loadedFiles.get(traceType)!;
-      const path = TRACE_INFO[traceType].downloadArchiveDir;
-
-      const newName = path + '/' + FileUtils.removeDirFromFileName(file.file.name);
-      return new File([file.file], newName);
-=======
->>>>>>> f10f21bf
-    });
-    return activeTrace;
-  }
 }