/*
 * Copyright 2020, The Android Open Source Project
 *
 * Licensed under the Apache License, Version 2.0 (the "License");
 * you may not use this file except in compliance with the License.
 * You may obtain a copy of the License at
 *
 *     http://www.apache.org/licenses/LICENSE-2.0
 *
 * Unless required by applicable law or agreed to in writing, software
 * distributed under the License is distributed on an "AS IS" BASIS,
 * WITHOUT WARRANTIES OR CONDITIONS OF ANY KIND, either express or implied.
 * See the License for the specific language governing permissions and
 * limitations under the License.
 */

// Imports all the compiled common Flicker library classes and exports them
// as clean es6 modules rather than having them be commonjs modules

// WM
const WindowManagerTrace = require('flicker').android.tools.common.traces.wm.WindowManagerTrace;
const WindowManagerState = require('flicker').android.tools.common.traces.wm.WindowManagerState;
const WindowManagerTraceEntryBuilder =
  require('flicker').android.tools.common.traces.wm.WindowManagerTraceEntryBuilder;
const Activity = require('flicker').android.tools.common.traces.wm.Activity;
const Configuration = require('flicker').android.tools.common.traces.wm.Configuration;
const ConfigurationContainer =
  require('flicker').android.tools.common.traces.wm.ConfigurationContainer;
const DisplayArea = require('flicker').android.tools.common.traces.wm.DisplayArea;
const DisplayContent = require('flicker').android.tools.common.traces.wm.DisplayContent;
const DisplayCutout = require('flicker').android.tools.common.traces.wm.DisplayCutout;
const KeyguardControllerState =
  require('flicker').android.tools.common.traces.wm.KeyguardControllerState;
const RootWindowContainer = require('flicker').android.tools.common.traces.wm.RootWindowContainer;
const Task = require('flicker').android.tools.common.traces.wm.Task;
const TaskFragment = require('flicker').android.tools.common.traces.wm.TaskFragment;
const WindowConfiguration = require('flicker').android.tools.common.traces.wm.WindowConfiguration;
const WindowContainer = require('flicker').android.tools.common.traces.wm.WindowContainer;
const WindowLayoutParams = require('flicker').android.tools.common.traces.wm.WindowLayoutParams;
const WindowManagerPolicy = require('flicker').android.tools.common.traces.wm.WindowManagerPolicy;
const WindowState = require('flicker').android.tools.common.traces.wm.WindowState;
const WindowToken = require('flicker').android.tools.common.traces.wm.WindowToken;

// SF
<<<<<<< HEAD
const HwcCompositionType = require('flicker').android.tools.common.traces.surfaceflinger.HwcCompositionType;
=======
const HwcCompositionType =
  require('flicker').android.tools.common.traces.surfaceflinger.HwcCompositionType;
>>>>>>> d911bc1a
const Layer = require('flicker').android.tools.common.traces.surfaceflinger.Layer;
const LayerProperties =
  require('flicker').android.tools.common.traces.surfaceflinger.LayerProperties;
const LayerTraceEntry =
  require('flicker').android.tools.common.traces.surfaceflinger.LayerTraceEntry;
const LayerTraceEntryBuilder =
  require('flicker').android.tools.common.traces.surfaceflinger.LayerTraceEntryBuilder;
const LayersTrace = require('flicker').android.tools.common.traces.surfaceflinger.LayersTrace;
const Transform = require('flicker').android.tools.common.traces.surfaceflinger.Transform;
const Display = require('flicker').android.tools.common.traces.surfaceflinger.Display;
const Region = require('flicker').android.tools.common.datatypes.Region;

// Event Log
const EventLog = require('flicker').android.tools.common.traces.events.EventLog;
const CujEvent = require('flicker').android.tools.common.traces.events.CujEvent;
const CujType = require('flicker').android.tools.common.traces.events.CujType;
const Event = require('flicker').android.tools.common.traces.events.Event;
const FlickerEvent = require('flicker').android.tools.common.traces.events.FlickerEvent;
const FocusEvent = require('flicker').android.tools.common.traces.events.FocusEvent;
const EventLogParser = require('flicker').android.tools.common.parsers.events.EventLogParser;
const CujTrace = require('flicker').android.tools.common.parsers.events.CujTrace;
const Cuj = require('flicker').android.tools.common.parsers.events.Cuj;

// Transitions
const Transition = require('flicker').android.tools.common.traces.wm.Transition;
const TransitionType = require('flicker').android.tools.common.traces.wm.TransitionType;
const TransitionChange = require('flicker').android.tools.common.traces.wm.TransitionChange;
const TransitionsTrace = require('flicker').android.tools.common.traces.wm.TransitionsTrace;
const ShellTransitionData = require('flicker').android.tools.common.traces.wm.ShellTransitionData;
const WmTransitionData = require('flicker').android.tools.common.traces.wm.WmTransitionData;

// Common
const Size = require('flicker').android.tools.common.datatypes.Size;
const ActiveBuffer = require('flicker').android.tools.common.datatypes.ActiveBuffer;
const Color = require('flicker').android.tools.common.datatypes.Color;
const Insets = require('flicker').android.tools.common.datatypes.Insets;
const Matrix33 = require('flicker').android.tools.common.datatypes.Matrix33;
const PlatformConsts = require('flicker').android.tools.common.PlatformConsts;
const Rotation = require('flicker').android.tools.common.Rotation;
const Point = require('flicker').android.tools.common.datatypes.Point;
const PointF = require('flicker').android.tools.common.datatypes.PointF;
const Rect = require('flicker').android.tools.common.datatypes.Rect;
const RectF = require('flicker').android.tools.common.datatypes.RectF;
const WindowingMode = require('flicker').android.tools.common.traces.wm.WindowingMode;
const CrossPlatform = require('flicker').android.tools.common.CrossPlatform;
const TimestampFactory = require('flicker').android.tools.common.TimestampFactory;

const EMPTY_SIZE = Size.Companion.EMPTY;
const EMPTY_BUFFER = ActiveBuffer.Companion.EMPTY;
const EMPTY_COLOR = Color.Companion.EMPTY;
const EMPTY_INSETS = Insets.Companion.EMPTY;
const EMPTY_RECT = Rect.Companion.EMPTY;
const EMPTY_RECTF = RectF.Companion.EMPTY;
const EMPTY_POINT = Point.Companion.EMPTY;
const EMPTY_POINTF = PointF.Companion.EMPTY;
const EMPTY_MATRIX33 = Matrix33.Companion.identity(0, 0);
const EMPTY_TRANSFORM = new Transform(0, EMPTY_MATRIX33);

function toSize(proto) {
  if (proto == null) {
    return EMPTY_SIZE;
  }
  const width = proto.width ?? proto.w ?? 0;
  const height = proto.height ?? proto.h ?? 0;
  if (width || height) {
    return new Size(width, height);
  }
  return EMPTY_SIZE;
}

function toActiveBuffer(proto) {
  const width = proto?.width ?? 0;
  const height = proto?.height ?? 0;
  const stride = proto?.stride ?? 0;
  const format = proto?.format ?? 0;

  if (width || height || stride || format) {
    return new ActiveBuffer(width, height, stride, format);
  }
  return EMPTY_BUFFER;
}

function toColor(proto, hasAlpha = true) {
  if (proto == null) {
    return EMPTY_COLOR;
  }
  const r = proto.r ?? 0;
  const g = proto.g ?? 0;
  const b = proto.b ?? 0;
  let a = proto.a;
  if (a === null && !hasAlpha) {
    a = 1;
  }
  if (r || g || b || a) {
    return new Color(r, g, b, a);
  }
  return EMPTY_COLOR;
}

function toPoint(proto) {
  if (proto == null) {
    return null;
  }
  const x = proto.x ?? 0;
  const y = proto.y ?? 0;
  if (x || y) {
    return new Point(x, y);
  }
  return EMPTY_POINT;
}

function toPointF(proto) {
  if (proto == null) {
    return null;
  }
  const x = proto.x ?? 0;
  const y = proto.y ?? 0;
  if (x || y) {
    return new PointF(x, y);
  }
  return EMPTY_POINTF;
}

function toInsets(proto) {
  if (proto == null) {
    return EMPTY_INSETS;
  }

  const left = proto?.left ?? 0;
  const top = proto?.top ?? 0;
  const right = proto?.right ?? 0;
  const bottom = proto?.bottom ?? 0;
  if (left || top || right || bottom) {
    return new Insets(left, top, right, bottom);
  }
  return EMPTY_INSETS;
}

function toCropRect(proto) {
  if (proto == null) return EMPTY_RECT;

  const right = proto.right || 0;
  const left = proto.left || 0;
  const bottom = proto.bottom || 0;
  const top = proto.top || 0;

  // crop (0,0) (-1,-1) means no crop
  if (right == -1 && left == 0 && bottom == -1 && top == 0) EMPTY_RECT;

<<<<<<< HEAD
  if ((right - left) <= 0 || (bottom - top) <= 0) return EMPTY_RECT;
=======
  if (right - left <= 0 || bottom - top <= 0) return EMPTY_RECT;
>>>>>>> d911bc1a

  return Rect.Companion.from(left, top, right, bottom);
}

function toRect(proto) {
  if (proto == null) {
    return EMPTY_RECT;
  }

  const left = proto?.left ?? 0;
  const top = proto?.top ?? 0;
  const right = proto?.right ?? 0;
  const bottom = proto?.bottom ?? 0;
  if (left || top || right || bottom) {
    return new Rect(left, top, right, bottom);
  }
  return EMPTY_RECT;
}

function toRectF(proto) {
  if (proto == null) {
    return EMPTY_RECTF;
  }

  const left = proto?.left ?? 0;
  const top = proto?.top ?? 0;
  const right = proto?.right ?? 0;
  const bottom = proto?.bottom ?? 0;
  if (left || top || right || bottom) {
    return new RectF(left, top, right, bottom);
  }
  return EMPTY_RECTF;
}

function toRegion(proto) {
  if (proto == null) {
    return null;
  }

  const rects = [];
  for (let x = 0; x < proto.rect.length; x++) {
    const rect = proto.rect[x];
    const parsedRect = toRect(rect);
    rects.push(parsedRect);
  }

  return new Region(rects);
}

function toTransform(proto) {
  if (proto == null) {
    return EMPTY_TRANSFORM;
  }
  const dsdx = proto.dsdx ?? 0;
  const dtdx = proto.dtdx ?? 0;
  const tx = proto.tx ?? 0;
  const dsdy = proto.dsdy ?? 0;
  const dtdy = proto.dtdy ?? 0;
  const ty = proto.ty ?? 0;

  if (dsdx || dtdx || tx || dsdy || dtdy || ty) {
    const matrix = new Matrix33(dsdx, dtdx, tx, dsdy, dtdy, ty);
    return new Transform(proto.type ?? 0, matrix);
  }

  if (proto.type) {
    return new Transform(proto.type ?? 0, EMPTY_MATRIX33);
  }
  return EMPTY_TRANSFORM;
}

export {
  Activity,
  Configuration,
  ConfigurationContainer,
  DisplayArea,
  DisplayContent,
  KeyguardControllerState,
  DisplayCutout,
  RootWindowContainer,
  Task,
  TaskFragment,
  WindowConfiguration,
  WindowContainer,
  WindowState,
  WindowToken,
  WindowLayoutParams,
  WindowManagerPolicy,
  WindowManagerTrace,
  WindowManagerState,
  WindowManagerTraceEntryBuilder,
  // SF
  HwcCompositionType,
  Layer,
  LayerProperties,
  LayerTraceEntry,
  LayerTraceEntryBuilder,
  LayersTrace,
  Transform,
  Matrix33,
  Display,
  // Eventlog
  EventLog,
  CujEvent,
  CujType,
  Event,
  FlickerEvent,
  FocusEvent,
  EventLogParser,
  CujTrace,
  Cuj,
  // Transitions
  Transition,
  TransitionType,
  TransitionChange,
  TransitionsTrace,
  ShellTransitionData,
  WmTransitionData,
  // Common
  Size,
  ActiveBuffer,
  Color,
  Insets,
  PlatformConsts,
  Point,
  Rect,
  RectF,
  Region,
  Rotation,
  WindowingMode,
  CrossPlatform,
  TimestampFactory,
  // Service
  toSize,
  toActiveBuffer,
  toColor,
<<<<<<< HEAD
  toColor3,
=======
>>>>>>> d911bc1a
  toCropRect,
  toInsets,
  toPoint,
  toPointF,
  toRect,
  toRectF,
  toRegion,
  toTransform,
  // Constants
  EMPTY_BUFFER,
  EMPTY_COLOR,
  EMPTY_RECT,
  EMPTY_RECTF,
  EMPTY_POINT,
  EMPTY_POINTF,
  EMPTY_MATRIX33,
  EMPTY_TRANSFORM,
};<|MERGE_RESOLUTION|>--- conflicted
+++ resolved
@@ -42,12 +42,8 @@
 const WindowToken = require('flicker').android.tools.common.traces.wm.WindowToken;
 
 // SF
-<<<<<<< HEAD
-const HwcCompositionType = require('flicker').android.tools.common.traces.surfaceflinger.HwcCompositionType;
-=======
 const HwcCompositionType =
   require('flicker').android.tools.common.traces.surfaceflinger.HwcCompositionType;
->>>>>>> d911bc1a
 const Layer = require('flicker').android.tools.common.traces.surfaceflinger.Layer;
 const LayerProperties =
   require('flicker').android.tools.common.traces.surfaceflinger.LayerProperties;
@@ -197,11 +193,7 @@
   // crop (0,0) (-1,-1) means no crop
   if (right == -1 && left == 0 && bottom == -1 && top == 0) EMPTY_RECT;
 
-<<<<<<< HEAD
-  if ((right - left) <= 0 || (bottom - top) <= 0) return EMPTY_RECT;
-=======
   if (right - left <= 0 || bottom - top <= 0) return EMPTY_RECT;
->>>>>>> d911bc1a
 
   return Rect.Companion.from(left, top, right, bottom);
 }
@@ -338,10 +330,6 @@
   toSize,
   toActiveBuffer,
   toColor,
-<<<<<<< HEAD
-  toColor3,
-=======
->>>>>>> d911bc1a
   toCropRect,
   toInsets,
   toPoint,
