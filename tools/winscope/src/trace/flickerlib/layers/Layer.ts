--- conflicted
+++ resolved
@@ -49,11 +49,7 @@
   const inputRegion = toRegion(
     proto.inputWindowInfo ? proto.inputWindowInfo.touchableRegion : null
   );
-<<<<<<< HEAD
-  let crop: Rect = toCropRect(proto.crop);
-=======
   const crop: Rect = toCropRect(proto.crop);
->>>>>>> d911bc1a
 
   const properties = new LayerProperties(
     visibleRegion,
