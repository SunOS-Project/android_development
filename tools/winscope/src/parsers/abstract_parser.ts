/*
 * Copyright (C) 2022 The Android Open Source Project
 *
 * Licensed under the Apache License, Version 2.0 (the "License");
 * you may not use this file except in compliance with the License.
 * You may obtain a copy of the License at
 *
 *      http://www.apache.org/licenses/LICENSE-2.0
 *
 * Unless required by applicable law or agreed to in writing, software
 * distributed under the License is distributed on an "AS IS" BASIS,
 * WITHOUT WARRANTIES OR CONDITIONS OF ANY KIND, either express or implied.
 * See the License for the specific language governing permissions and
 * limitations under the License.
 */

import {Timestamp, TimestampType} from 'common/time';
import {
  CustomQueryParamTypeMap,
  CustomQueryParserResultTypeMap,
  CustomQueryType,
} from 'trace/custom_query';
import {AbsoluteEntryIndex, EntriesRange} from 'trace/index_types';
import {Parser} from 'trace/parser';
import {TraceFile} from 'trace/trace_file';
import {TraceType} from 'trace/trace_type';
import {ParsingUtils} from './parsing_utils';

abstract class AbstractParser<T extends object = object> implements Parser<T> {
  protected traceFile: TraceFile;
  protected decodedEntries: any[] = [];
  private timestamps: Map<TimestampType, Timestamp[]> = new Map<TimestampType, Timestamp[]>();

  constructor(trace: TraceFile) {
    this.traceFile = trace;
  }

  async parse() {
    const traceBuffer = new Uint8Array(await this.traceFile.file.arrayBuffer());
    ParsingUtils.throwIfMagicNumberDoesntMatch(traceBuffer, this.getMagicNumber());
    this.decodedEntries = this.decodeTrace(traceBuffer).map((it) =>
      ParsingUtils.addDefaultProtoFields(it)
    );
    this.timestamps = this.decodeTimestamps();
  }

  private decodeTimestamps(): Map<TimestampType, Timestamp[]> {
    const timeStampMap = new Map<TimestampType, Timestamp[]>();
    for (const type of [TimestampType.ELAPSED, TimestampType.REAL]) {
      const timestamps: Timestamp[] = [];
      let areTimestampsValid = true;

      for (const entry of this.decodedEntries) {
        const timestamp = this.getTimestamp(type, entry);
        if (timestamp === undefined) {
          areTimestampsValid = false;
          break;
        }
        timestamps.push(timestamp);
      }

      if (areTimestampsValid) {
        timeStampMap.set(type, timestamps);
      }
    }
    return timeStampMap;
  }

  abstract getTraceType(): TraceType;

  getDescriptors(): string[] {
    return [this.traceFile.getDescriptor()];
  }

  getLengthEntries(): number {
    return this.decodedEntries.length;
  }

  getTimestamps(type: TimestampType): undefined | Timestamp[] {
    return this.timestamps.get(type);
  }

<<<<<<< HEAD
  getEntry(index: number, timestampType: TimestampType): Promise<T> {
=======
  getEntry(index: AbsoluteEntryIndex, timestampType: TimestampType): Promise<T> {
>>>>>>> f10f21bf
    const entry = this.processDecodedEntry(index, timestampType, this.decodedEntries[index]);
    return Promise.resolve(entry);
  }

  customQuery<Q extends CustomQueryType>(
    type: Q,
    entriesRange: EntriesRange,
    param?: CustomQueryParamTypeMap[Q]
  ): Promise<CustomQueryParserResultTypeMap[Q]> {
    throw new Error('Not implemented');
  }

  protected abstract getMagicNumber(): undefined | number[];
  protected abstract decodeTrace(trace: Uint8Array): any[];
  protected abstract getTimestamp(type: TimestampType, decodedEntry: any): undefined | Timestamp;
  protected abstract processDecodedEntry(
    index: number,
    timestampType: TimestampType,
    decodedEntry: any
  ): any;
}

export {AbstractParser};<|MERGE_RESOLUTION|>--- conflicted
+++ resolved
@@ -80,11 +80,7 @@
     return this.timestamps.get(type);
   }
 
-<<<<<<< HEAD
-  getEntry(index: number, timestampType: TimestampType): Promise<T> {
-=======
   getEntry(index: AbsoluteEntryIndex, timestampType: TimestampType): Promise<T> {
->>>>>>> f10f21bf
     const entry = this.processDecodedEntry(index, timestampType, this.decodedEntries[index]);
     return Promise.resolve(entry);
   }
