/*
 * Copyright (C) 2022 The Android Open Source Project
 *
 * Licensed under the Apache License, Version 2.0 (the "License");
 * you may not use this file except in compliance with the License.
 * You may obtain a copy of the License at
 *
 *      http://www.apache.org/licenses/LICENSE-2.0
 *
 * Unless required by applicable law or agreed to in writing, software
 * distributed under the License is distributed on an "AS IS" BASIS,
 * WITHOUT WARRANTIES OR CONDITIONS OF ANY KIND, either express or implied.
 * See the License for the specific language governing permissions and
 * limitations under the License.
 */

import {ArrayUtils} from 'common/array_utils';
import {assertDefined} from 'common/assert_utils';
import {TimeUtils} from 'common/time_utils';
import {ObjectFormatter} from 'flickerlib/ObjectFormatter';
import {WinscopeEvent, WinscopeEventType} from 'messaging/winscope_event';
import {Trace, TraceEntry} from 'trace/trace';
import {Traces} from 'trace/traces';
import {TraceEntryFinder} from 'trace/trace_entry_finder';
import {TraceType} from 'trace/trace_type';
import {PropertiesTreeGenerator} from 'viewers/common/properties_tree_generator';
import {PropertiesTreeNode} from 'viewers/common/ui_tree_utils';
import {UiData, UiDataEntry, UiDataEntryType} from './ui_data';

export class Presenter {
  private readonly trace: Trace<object>;
  private entry?: TraceEntry<object>;
  private originalIndicesOfUiDataEntries: number[];
  private uiData = UiData.EMPTY;

  private isInitialized = false;
  private allUiDataEntries: UiDataEntry[] = [];
  private allVSyncIds: string[] = [];
  private allPids: string[] = [];
  private allUids: string[] = [];
  private allTypes: string[] = [];
  private allLayerAndDisplayIds: string[] = [];
  private allTransactionIds: string[] = [];

  private vsyncIdFilter: string[] = [];
  private pidFilter: string[] = [];
  private uidFilter: string[] = [];
  private typeFilter: string[] = [];
  private layerIdFilter: string[] = [];
  private idFilter: string | undefined = undefined;
  private whatSearchString = '';

  private readonly notifyUiDataCallback: (data: UiData) => void;
  private static readonly VALUE_NA = 'N/A';

  constructor(traces: Traces, notifyUiDataCallback: (data: UiData) => void) {
    this.trace = assertDefined(traces.getTrace(TraceType.TRANSACTIONS));
    this.notifyUiDataCallback = notifyUiDataCallback;
    this.originalIndicesOfUiDataEntries = [];
    this.notifyUiDataCallback(this.uiData);
  }

<<<<<<< HEAD
  async onTracePositionUpdate(position: TracePosition) {
    await this.initializeIfNeeded();

    this.entry = TraceEntryFinder.findCorrespondingEntry(this.trace, position);

    this.uiData.currentEntryIndex = this.computeCurrentEntryIndex();
    this.uiData.selectedEntryIndex = undefined;
    this.uiData.scrollToIndex = this.uiData.currentEntryIndex;
    this.uiData.currentPropertiesTree = this.computeCurrentPropertiesTree(
      this.uiData.entries,
      this.uiData.currentEntryIndex,
      this.uiData.selectedEntryIndex
    );
=======
  async onAppEvent(event: WinscopeEvent) {
    await event.visit(WinscopeEventType.TRACE_POSITION_UPDATE, async (event) => {
      await this.initializeIfNeeded();
      this.entry = TraceEntryFinder.findCorrespondingEntry(this.trace, event.position);
      this.uiData.currentEntryIndex = this.computeCurrentEntryIndex();
      this.uiData.selectedEntryIndex = undefined;
      this.uiData.scrollToIndex = this.uiData.currentEntryIndex;
      this.uiData.currentPropertiesTree = this.computeCurrentPropertiesTree(
        this.uiData.entries,
        this.uiData.currentEntryIndex,
        this.uiData.selectedEntryIndex
      );
>>>>>>> f10f21bf

      this.notifyUiDataCallback(this.uiData);
    });
  }

  onVSyncIdFilterChanged(vsyncIds: string[]) {
    this.vsyncIdFilter = vsyncIds;
    this.uiData = this.computeUiData();
    this.notifyUiDataCallback(this.uiData);
  }

  onPidFilterChanged(pids: string[]) {
    this.pidFilter = pids;
    this.uiData = this.computeUiData();
    this.notifyUiDataCallback(this.uiData);
  }

  onUidFilterChanged(uids: string[]) {
    this.uidFilter = uids;
    this.uiData = this.computeUiData();
    this.notifyUiDataCallback(this.uiData);
  }

  onTypeFilterChanged(types: string[]) {
    this.typeFilter = types;
    this.uiData = this.computeUiData();
    this.notifyUiDataCallback(this.uiData);
  }

  onLayerIdFilterChanged(ids: string[]) {
    this.layerIdFilter = ids;
    this.uiData = this.computeUiData();
    this.notifyUiDataCallback(this.uiData);
  }

  onIdFilterChanged(id: string) {
    if (id === '') {
      this.idFilter = undefined;
    } else {
      this.idFilter = id;
    }
    this.uiData = this.computeUiData();
    this.notifyUiDataCallback(this.uiData);
  }

  onWhatSearchStringChanged(searchString: string) {
    this.whatSearchString = searchString;
    this.uiData = this.computeUiData();
    this.notifyUiDataCallback(this.uiData);
  }

  onEntryClicked(index: number) {
    if (this.uiData.selectedEntryIndex === index) {
      this.uiData.selectedEntryIndex = undefined; // remove selection when clicked again
    } else {
      this.uiData.selectedEntryIndex = index;
    }

    this.uiData.scrollToIndex = undefined; // no scrolling

    this.uiData.currentPropertiesTree = this.computeCurrentPropertiesTree(
      this.uiData.entries,
      this.uiData.currentEntryIndex,
      this.uiData.selectedEntryIndex
    );

    this.notifyUiDataCallback(this.uiData);
  }

  private async initializeIfNeeded() {
    if (this.isInitialized) {
      return;
    }

    this.allUiDataEntries = await this.makeUiDataEntries();

    this.allVSyncIds = this.getUniqueUiDataEntryValues(
      this.allUiDataEntries,
      (entry: UiDataEntry) => entry.vsyncId.toString()
<<<<<<< HEAD
    );
    this.allPids = this.getUniqueUiDataEntryValues(
      this.allUiDataEntries,
      (entry: UiDataEntry) => entry.pid
    );
=======
    );
    this.allPids = this.getUniqueUiDataEntryValues(
      this.allUiDataEntries,
      (entry: UiDataEntry) => entry.pid
    );
>>>>>>> f10f21bf
    this.allUids = this.getUniqueUiDataEntryValues(
      this.allUiDataEntries,
      (entry: UiDataEntry) => entry.uid
    );
    this.allTypes = this.getUniqueUiDataEntryValues(
      this.allUiDataEntries,
      (entry: UiDataEntry) => entry.type
    );
    this.allLayerAndDisplayIds = this.getUniqueUiDataEntryValues(
      this.allUiDataEntries,
      (entry: UiDataEntry) => entry.layerOrDisplayId
    );
    this.allTransactionIds = this.getUniqueUiDataEntryValues(
      this.allUiDataEntries,
      (entry: UiDataEntry) => entry.transactionId
    );

    this.uiData = this.computeUiData();

    this.isInitialized = true;
  }

  private computeUiData(): UiData {
    const entries = this.allUiDataEntries;

    let filteredEntries = entries;

    if (this.vsyncIdFilter.length > 0) {
      filteredEntries = filteredEntries.filter((entry) =>
        this.vsyncIdFilter.includes(entry.vsyncId.toString())
      );
    }

    if (this.pidFilter.length > 0) {
      filteredEntries = filteredEntries.filter((entry) => this.pidFilter.includes(entry.pid));
    }

    if (this.uidFilter.length > 0) {
      filteredEntries = filteredEntries.filter((entry) => this.uidFilter.includes(entry.uid));
    }

    if (this.typeFilter.length > 0) {
      filteredEntries = filteredEntries.filter((entry) => this.typeFilter.includes(entry.type));
    }

    if (this.layerIdFilter.length > 0) {
      filteredEntries = filteredEntries.filter((entry) =>
        this.layerIdFilter.includes(entry.layerOrDisplayId)
      );
    }
    if (this.idFilter !== undefined) {
      filteredEntries = filteredEntries.filter(
        (entry) => entry.transactionId.toString() === this.idFilter
      );
    }

    filteredEntries = filteredEntries.filter((entry) => entry.what.includes(this.whatSearchString));

    this.originalIndicesOfUiDataEntries = filteredEntries.map(
      (entry) => entry.originalIndexInTraceEntry
    );

    const currentEntryIndex = this.computeCurrentEntryIndex();
    const selectedEntryIndex = undefined;
    const currentPropertiesTree = this.computeCurrentPropertiesTree(
      filteredEntries,
      currentEntryIndex,
      selectedEntryIndex
    );

    return new UiData(
      this.allVSyncIds,
      this.allPids,
      this.allUids,
      this.allTypes,
      this.allLayerAndDisplayIds,
      this.allTransactionIds,
      filteredEntries,
      currentEntryIndex,
      selectedEntryIndex,
      currentEntryIndex,
      currentPropertiesTree
    );
  }

  private computeCurrentEntryIndex(): undefined | number {
    if (!this.entry) {
      return undefined;
    }

    if (this.originalIndicesOfUiDataEntries.length === 0) {
      return undefined;
    }

    return (
      ArrayUtils.binarySearchFirstGreaterOrEqual(
        this.originalIndicesOfUiDataEntries,
        this.entry.getIndex()
      ) ?? this.originalIndicesOfUiDataEntries.length - 1
    );
  }

  private computeCurrentPropertiesTree(
    entries: UiDataEntry[],
    currentEntryIndex: undefined | number,
    selectedEntryIndex: undefined | number
  ): undefined | PropertiesTreeNode {
    if (selectedEntryIndex !== undefined) {
      return entries[selectedEntryIndex].propertiesTree;
    }
    if (currentEntryIndex !== undefined) {
      return entries[currentEntryIndex].propertiesTree;
    }
    return undefined;
  }

  private async makeUiDataEntries(): Promise<UiDataEntry[]> {
    const treeGenerator = new PropertiesTreeGenerator();
    const entries: UiDataEntry[] = [];
    const formattingOptions = ObjectFormatter.displayDefaults;
    ObjectFormatter.displayDefaults = true;

<<<<<<< HEAD
    for (let originalIndex = 0; originalIndex < this.trace.lengthEntries; ++originalIndex) {
      const entry = this.trace.getEntry(originalIndex);
      const entryProto = (await entry.getValue()) as any;
=======
    const entryProtos = await Promise.all(
      this.trace.mapEntry(async (entry) => {
        return await entry.getValue();
      })
    );

    for (let originalIndex = 0; originalIndex < this.trace.lengthEntries; ++originalIndex) {
      const entry = this.trace.getEntry(originalIndex);
      const entryProto = entryProtos[originalIndex] as any;
>>>>>>> f10f21bf

      for (const transactionStateProto of entryProto.transactions) {
        for (const layerStateProto of transactionStateProto.layerChanges) {
          entries.push(
            new UiDataEntry(
              originalIndex,
              TimeUtils.format(entry.getTimestamp()),
              Number(entryProto.vsyncId),
              transactionStateProto.pid.toString(),
              transactionStateProto.uid.toString(),
              UiDataEntryType.LAYER_CHANGED,
              layerStateProto.layerId.toString(),
              transactionStateProto.transactionId.toString(),
              layerStateProto.what,
              treeGenerator.generate('LayerState', ObjectFormatter.format(layerStateProto))
            )
          );
        }

        for (const displayStateProto of transactionStateProto.displayChanges) {
          entries.push(
            new UiDataEntry(
              originalIndex,
              TimeUtils.format(entry.getTimestamp()),
              Number(entryProto.vsyncId),
              transactionStateProto.pid.toString(),
              transactionStateProto.uid.toString(),
              UiDataEntryType.DISPLAY_CHANGED,
              displayStateProto.id.toString(),
              transactionStateProto.transactionId.toString(),
              displayStateProto.what,
              treeGenerator.generate('DisplayState', ObjectFormatter.format(displayStateProto))
            )
          );
        }

        if (
          transactionStateProto.layerChanges.length === 0 &&
          transactionStateProto.displayChanges.length === 0
        ) {
          entries.push(
            new UiDataEntry(
              originalIndex,
              TimeUtils.format(entry.getTimestamp()),
              Number(entryProto.vsyncId),
              transactionStateProto.pid.toString(),
              transactionStateProto.uid.toString(),
              UiDataEntryType.NO_OP,
              '',
              transactionStateProto.transactionId.toString(),
              '',
              {}
            )
          );
        }
      }

      for (const layerCreationArgsProto of entryProto.addedLayers) {
        entries.push(
          new UiDataEntry(
            originalIndex,
            TimeUtils.format(entry.getTimestamp()),
            Number(entryProto.vsyncId),
            Presenter.VALUE_NA,
            Presenter.VALUE_NA,
            UiDataEntryType.LAYER_ADDED,
            layerCreationArgsProto.layerId.toString(),
            '',
            '',
            treeGenerator.generate(
              'LayerCreationArgs',
              ObjectFormatter.format(layerCreationArgsProto)
            )
          )
        );
      }

      for (const destroyedLayerId of entryProto.destroyedLayers) {
        entries.push(
          new UiDataEntry(
            originalIndex,
            TimeUtils.format(entry.getTimestamp()),
            Number(entryProto.vsyncId),
            Presenter.VALUE_NA,
            Presenter.VALUE_NA,
            UiDataEntryType.LAYER_DESTROYED,
            destroyedLayerId.toString(),
            '',
            '',
            treeGenerator.generate('DestroyedLayerId', ObjectFormatter.format(destroyedLayerId))
          )
        );
      }

      for (const displayStateProto of entryProto.addedDisplays) {
        entries.push(
          new UiDataEntry(
            originalIndex,
            TimeUtils.format(entry.getTimestamp()),
            Number(entryProto.vsyncId),
            Presenter.VALUE_NA,
            Presenter.VALUE_NA,
            UiDataEntryType.DISPLAY_ADDED,
            displayStateProto.id.toString(),
            '',
            displayStateProto.what,
            treeGenerator.generate('DisplayState', ObjectFormatter.format(displayStateProto))
          )
        );
      }

      for (const removedDisplayId of entryProto.removedDisplays) {
        entries.push(
          new UiDataEntry(
            originalIndex,
            TimeUtils.format(entry.getTimestamp()),
            Number(entryProto.vsyncId),
            Presenter.VALUE_NA,
            Presenter.VALUE_NA,
            UiDataEntryType.DISPLAY_REMOVED,
            removedDisplayId.toString(),
            '',
            '',
            treeGenerator.generate('RemovedDisplayId', ObjectFormatter.format(removedDisplayId))
          )
        );
      }

      for (const destroyedLayerHandleId of entryProto.destroyedLayerHandles) {
        entries.push(
          new UiDataEntry(
            originalIndex,
            TimeUtils.format(entry.getTimestamp()),
            Number(entryProto.vsyncId),
            Presenter.VALUE_NA,
            Presenter.VALUE_NA,
            UiDataEntryType.LAYER_HANDLE_DESTROYED,
            destroyedLayerHandleId.toString(),
            '',
            '',
            treeGenerator.generate(
              'DestroyedLayerHandleId',
              ObjectFormatter.format(destroyedLayerHandleId)
            )
          )
        );
      }
    }

    ObjectFormatter.displayDefaults = formattingOptions;

    return entries;
  }

  private getUniqueUiDataEntryValues<T>(
    entries: UiDataEntry[],
    getValue: (entry: UiDataEntry) => T
  ): T[] {
    const uniqueValues = new Set<T>();
    entries.forEach((entry: UiDataEntry) => {
      uniqueValues.add(getValue(entry));
    });

    const result = [...uniqueValues];

    result.sort((a, b) => {
      const aIsNumber = !isNaN(Number(a));
      const bIsNumber = !isNaN(Number(b));

      if (aIsNumber && bIsNumber) {
        return Number(a) - Number(b);
      } else if (aIsNumber) {
        return 1; // place number after strings in the result
      } else if (bIsNumber) {
        return -1; // place number after strings in the result
      }

      // a and b are both strings
      if (a < b) {
        return -1;
      } else if (a > b) {
        return 1;
      } else {
        return 0;
      }
    });

    return result;
  }
}<|MERGE_RESOLUTION|>--- conflicted
+++ resolved
@@ -60,21 +60,6 @@
     this.notifyUiDataCallback(this.uiData);
   }
 
-<<<<<<< HEAD
-  async onTracePositionUpdate(position: TracePosition) {
-    await this.initializeIfNeeded();
-
-    this.entry = TraceEntryFinder.findCorrespondingEntry(this.trace, position);
-
-    this.uiData.currentEntryIndex = this.computeCurrentEntryIndex();
-    this.uiData.selectedEntryIndex = undefined;
-    this.uiData.scrollToIndex = this.uiData.currentEntryIndex;
-    this.uiData.currentPropertiesTree = this.computeCurrentPropertiesTree(
-      this.uiData.entries,
-      this.uiData.currentEntryIndex,
-      this.uiData.selectedEntryIndex
-    );
-=======
   async onAppEvent(event: WinscopeEvent) {
     await event.visit(WinscopeEventType.TRACE_POSITION_UPDATE, async (event) => {
       await this.initializeIfNeeded();
@@ -87,7 +72,6 @@
         this.uiData.currentEntryIndex,
         this.uiData.selectedEntryIndex
       );
->>>>>>> f10f21bf
 
       this.notifyUiDataCallback(this.uiData);
     });
@@ -167,19 +151,11 @@
     this.allVSyncIds = this.getUniqueUiDataEntryValues(
       this.allUiDataEntries,
       (entry: UiDataEntry) => entry.vsyncId.toString()
-<<<<<<< HEAD
     );
     this.allPids = this.getUniqueUiDataEntryValues(
       this.allUiDataEntries,
       (entry: UiDataEntry) => entry.pid
     );
-=======
-    );
-    this.allPids = this.getUniqueUiDataEntryValues(
-      this.allUiDataEntries,
-      (entry: UiDataEntry) => entry.pid
-    );
->>>>>>> f10f21bf
     this.allUids = this.getUniqueUiDataEntryValues(
       this.allUiDataEntries,
       (entry: UiDataEntry) => entry.uid
@@ -302,11 +278,6 @@
     const formattingOptions = ObjectFormatter.displayDefaults;
     ObjectFormatter.displayDefaults = true;
 
-<<<<<<< HEAD
-    for (let originalIndex = 0; originalIndex < this.trace.lengthEntries; ++originalIndex) {
-      const entry = this.trace.getEntry(originalIndex);
-      const entryProto = (await entry.getValue()) as any;
-=======
     const entryProtos = await Promise.all(
       this.trace.mapEntry(async (entry) => {
         return await entry.getValue();
@@ -316,7 +287,6 @@
     for (let originalIndex = 0; originalIndex < this.trace.lengthEntries; ++originalIndex) {
       const entry = this.trace.getEntry(originalIndex);
       const entryProto = entryProtos[originalIndex] as any;
->>>>>>> f10f21bf
 
       for (const transactionStateProto of entryProto.transactions) {
         for (const layerStateProto of transactionStateProto.layerChanges) {
