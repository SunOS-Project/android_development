--- conflicted
+++ resolved
@@ -107,31 +107,14 @@
     this.copyUiDataAndNotifyView();
   }
 
-<<<<<<< HEAD
-  async onTracePositionUpdate(position: TracePosition) {
-    this.uiData = new UiData();
-    this.uiData.hierarchyUserOptions = this.hierarchyUserOptions;
-    this.uiData.propertiesUserOptions = this.propertiesUserOptions;
-=======
   async onAppEvent(event: WinscopeEvent) {
     await event.visit(WinscopeEventType.TRACE_POSITION_UPDATE, async (event) => {
       await this.initializeIfNeeded();
->>>>>>> f10f21bf
 
       const entry = TraceEntryFinder.findCorrespondingEntry(this.trace, event.position);
       const prevEntry =
         entry && entry.getIndex() > 0 ? this.trace.getEntry(entry.getIndex() - 1) : undefined;
 
-<<<<<<< HEAD
-    this.entry = (await entry?.getValue()) ?? null;
-    this.previousEntry = (await prevEntry?.getValue()) ?? null;
-    if (this.entry) {
-      this.uiData.highlightedItems = this.highlightedItems;
-      this.uiData.rects = this.generateRects();
-      this.uiData.displayIds = this.displayIds;
-      this.uiData.tree = this.generateTree();
-    }
-=======
       this.entry = (await entry?.getValue()) ?? null;
       this.previousEntry = (await prevEntry?.getValue()) ?? null;
       if (this.hierarchyUserOptions['showDiff'].isUnavailable !== undefined) {
@@ -140,7 +123,6 @@
       if (this.propertiesUserOptions['showDiff'].isUnavailable !== undefined) {
         this.propertiesUserOptions['showDiff'].isUnavailable = this.previousEntry == null;
       }
->>>>>>> f10f21bf
 
       this.uiData = new UiData();
       this.uiData.hierarchyUserOptions = this.hierarchyUserOptions;
