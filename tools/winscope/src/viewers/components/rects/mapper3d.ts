/*
 * Copyright (C) 2022 The Android Open Source Project
 *
 * Licensed under the Apache License, Version 2.0 (the "License");
 * you may not use this file except in compliance with the License.
 * You may obtain a copy of the License at
 *
 *      http://www.apache.org/licenses/LICENSE-2.0
 *
 * Unless required by applicable law or agreed to in writing, software
 * distributed under the License is distributed on an "AS IS" BASIS,
 * WITHOUT WARRANTIES OR CONDITIONS OF ANY KIND, either express or implied.
 * See the License for the specific language governing permissions and
 * limitations under the License.
 */

import {IDENTITY_MATRIX, TransformMatrix} from 'common/geometry_utils';
import {Size, UiRect} from 'viewers/components/rects/types2d';
import {Box3D, ColorType, Distance2D, Label3D, Point3D, Rect3D, Scene3D} from './types3d';

class Mapper3D {
  private static readonly CAMERA_ROTATION_FACTOR_INIT = 1;
  private static readonly Z_FIGHTING_EPSILON = 5;
  private static readonly Z_SPACING_FACTOR_INIT = 1;
  private static readonly Z_SPACING_MAX = 200;
  private static readonly LABEL_FIRST_Y_OFFSET = 100;
  private static readonly LABEL_TEXT_Y_SPACING = 200;
  private static readonly LABEL_CIRCLE_RADIUS = 15;
  private static readonly ZOOM_FACTOR_INIT = 1;
  private static readonly ZOOM_FACTOR_MIN = 0.1;
  private static readonly ZOOM_FACTOR_MAX = 8.5;
  private static readonly ZOOM_FACTOR_STEP = 0.2;

  private rects: UiRect[] = [];
  private highlightedRectId: string = '';
  private cameraRotationFactor = Mapper3D.CAMERA_ROTATION_FACTOR_INIT;
  private zSpacingFactor = Mapper3D.Z_SPACING_FACTOR_INIT;
  private zoomFactor = Mapper3D.ZOOM_FACTOR_INIT;
  private panScreenDistance: Distance2D = new Distance2D(0, 0);
  private showOnlyVisibleMode = false; // by default show all
  private showVirtualMode = false; // by default don't show virtual displays
  private currentDisplayId = 0; // default stack id is usually 0

  setRects(rects: UiRect[]) {
    this.rects = rects;
  }

  setHighlightedRectId(id: string) {
    this.highlightedRectId = id;
  }

  getCameraRotationFactor(): number {
    return this.cameraRotationFactor;
  }

  setCameraRotationFactor(factor: number) {
    this.cameraRotationFactor = Math.min(Math.max(factor, 0), 1);
  }

  getZSpacingFactor(): number {
    return this.zSpacingFactor;
  }

  setZSpacingFactor(factor: number) {
    this.zSpacingFactor = Math.min(Math.max(factor, 0), 1);
  }

  increaseZoomFactor(times: number = 1) {
    this.zoomFactor += Mapper3D.ZOOM_FACTOR_STEP * times;
    this.zoomFactor = Math.min(this.zoomFactor, Mapper3D.ZOOM_FACTOR_MAX);
  }

  decreaseZoomFactor(times: number = 1) {
    this.zoomFactor -= Mapper3D.ZOOM_FACTOR_STEP * times;
    this.zoomFactor = Math.max(this.zoomFactor, Mapper3D.ZOOM_FACTOR_MIN);
  }

  addPanScreenDistance(distance: Distance2D) {
    this.panScreenDistance.dx += distance.dx;
    this.panScreenDistance.dy += distance.dy;
  }

  resetCamera() {
    this.cameraRotationFactor = Mapper3D.CAMERA_ROTATION_FACTOR_INIT;
    this.zSpacingFactor = Mapper3D.Z_SPACING_FACTOR_INIT;
    this.zoomFactor = Mapper3D.ZOOM_FACTOR_INIT;
    this.panScreenDistance.dx = 0;
    this.panScreenDistance.dy = 0;
  }

  getShowOnlyVisibleMode(): boolean {
    return this.showOnlyVisibleMode;
  }

  setShowOnlyVisibleMode(enabled: boolean) {
    this.showOnlyVisibleMode = enabled;
  }

  getShowVirtualMode(): boolean {
    return this.showVirtualMode;
  }

  setShowVirtualMode(enabled: boolean) {
    this.showVirtualMode = enabled;
  }

  getCurrentDisplayId(): number {
    return this.currentDisplayId;
  }

  setCurrentDisplayId(id: number) {
    this.currentDisplayId = id;
  }

  computeScene(): Scene3D {
    const rects2d = this.selectRectsToDraw(this.rects);
    const rects3d = this.computeRects(rects2d);
    const labels3d = this.computeLabels(rects2d, rects3d);
    const boundingBox = this.computeBoundingBox(rects3d, labels3d);

    const scene: Scene3D = {
      boundingBox,
      camera: {
        rotationFactor: this.cameraRotationFactor,
        zoomFactor: this.zoomFactor,
        panScreenDistance: this.panScreenDistance,
      },
      rects: rects3d,
      labels: labels3d,
    };

    return scene;
  }

  private selectRectsToDraw(rects: UiRect[]): UiRect[] {
    rects = rects.filter((rect) => rect.displayId === this.currentDisplayId);

    if (this.showOnlyVisibleMode) {
      rects = rects.filter((rect) => rect.isVisible || rect.isDisplay);
    }

    if (!this.showVirtualMode) {
      rects = rects.filter((rect) => !rect.isVirtual);
    }

    return rects;
  }

  private computeRects(rects2d: UiRect[]): Rect3D[] {
    let visibleRectsSoFar = 0;
    let visibleRectsTotal = 0;
    let nonVisibleRectsSoFar = 0;
    let nonVisibleRectsTotal = 0;

    rects2d.forEach((rect) => {
      if (rect.isVisible) {
        ++visibleRectsTotal;
      } else {
        ++nonVisibleRectsTotal;
      }
    });

    const maxDisplaySize = this.getMaxDisplaySize(rects2d);

    const depthToCountOfRects = new Map<number, number>();
    const computeAntiZFightingOffset = (rectDepth: number) => {
      // Rendering overlapping rects with equal Z value causes Z-fighting (b/307951779).
      // Here we compute a Z-offset to be applied to the rect to guarantee that
      // eventually all rects will have unique Z-values.
      const countOfRectsAtSameDepth = depthToCountOfRects.get(rectDepth) ?? 0;
      const antiZFightingOffset = countOfRectsAtSameDepth * Mapper3D.Z_FIGHTING_EPSILON;
      depthToCountOfRects.set(rectDepth, countOfRectsAtSameDepth + 1);
      return antiZFightingOffset;
    };

    let z = 0;
    const rects3d = rects2d.map((rect2d): Rect3D => {
      if (rect2d.depth !== undefined) {
<<<<<<< HEAD
        z = Mapper3D.Z_SPACING_MAX * this.zSpacingFactor * rect2d.depth;
=======
        z =
          this.zSpacingFactor *
          (Mapper3D.Z_SPACING_MAX * rect2d.depth + computeAntiZFightingOffset(rect2d.depth));
>>>>>>> f10f21bf
      } else {
        z -= Mapper3D.Z_SPACING_MAX * this.zSpacingFactor;
      }

      const darkFactor = rect2d.isVisible
        ? (visibleRectsTotal - visibleRectsSoFar++) / visibleRectsTotal
        : (nonVisibleRectsTotal - nonVisibleRectsSoFar++) / nonVisibleRectsTotal;

      const rect = {
        id: rect2d.id,
        topLeft: {
          x: rect2d.x,
          y: rect2d.y,
          z,
        },
        bottomRight: {
          x: rect2d.x + rect2d.w,
          y: rect2d.y + rect2d.h,
          z,
        },
        isOversized: false,
        cornerRadius: rect2d.cornerRadius,
        darkFactor,
        colorType: this.getColorType(rect2d),
        isClickable: rect2d.isClickable,
        transform: rect2d.transform ?? IDENTITY_MATRIX,
      };
      return this.cropOversizedRect(rect, maxDisplaySize);
    });

    return rects3d;
  }

  private getColorType(rect2d: UiRect): ColorType {
    let colorType: ColorType;
    if (this.highlightedRectId === rect2d.id) {
      colorType = ColorType.HIGHLIGHTED;
    } else if (rect2d.hasContent === true) {
      colorType = ColorType.HAS_CONTENT;
    } else if (rect2d.isVisible) {
      colorType = ColorType.VISIBLE;
    } else {
      colorType = ColorType.NOT_VISIBLE;
    }
    return colorType;
  }

  private getMaxDisplaySize(rects2d: UiRect[]): Size {
    const displays = rects2d.filter((rect2d) => rect2d.isDisplay);

    let maxWidth = 0;
    let maxHeight = 0;
    if (displays.length > 0) {
      maxWidth = Math.max(...displays.map((rect2d): number => Math.abs(rect2d.w)));

      maxHeight = Math.max(...displays.map((rect2d): number => Math.abs(rect2d.h)));
    }
    return {
      width: maxWidth,
      height: maxHeight,
    };
  }

  private cropOversizedRect(rect3d: Rect3D, maxDisplaySize: Size): Rect3D {
    // Arbitrary max size for a rect (2x the maximum display)
    let maxDimension = Number.MAX_VALUE;
    if (maxDisplaySize.height > 0) {
      maxDimension = Math.max(maxDisplaySize.width, maxDisplaySize.height) * 2;
    }

    const height = Math.abs(rect3d.topLeft.y - rect3d.bottomRight.y);
    const width = Math.abs(rect3d.topLeft.x - rect3d.bottomRight.x);

    if (width > maxDimension) {
      rect3d.isOversized = true;
      (rect3d.topLeft.x = (maxDimension - maxDisplaySize.width / 2) * -1),
        (rect3d.bottomRight.x = maxDimension);
    }
    if (height > maxDimension) {
      rect3d.isOversized = true;
      rect3d.topLeft.y = (maxDimension - maxDisplaySize.height / 2) * -1;
      rect3d.bottomRight.y = maxDimension;
    }

    return rect3d;
  }

  private computeLabels(rects2d: UiRect[], rects3d: Rect3D[]): Label3D[] {
    const labels3d: Label3D[] = [];

    let labelY =
      Math.max(
        ...rects3d.map((rect) => {
          return this.matMultiply(rect.transform, rect.bottomRight).y;
        })
      ) + Mapper3D.LABEL_FIRST_Y_OFFSET;

    rects2d.forEach((rect2d, index) => {
      if (!rect2d.label) {
        return;
      }

      const rect3d = rects3d[index];

      const bottomLeft: Point3D = {
        x: rect3d.topLeft.x,
        y: rect3d.topLeft.y,
        z: rect3d.topLeft.z,
      };
      const topRight: Point3D = {
        x: rect3d.bottomRight.x,
        y: rect3d.bottomRight.y,
        z: rect3d.bottomRight.z,
      };
      const lineStarts = [
        this.matMultiply(rect3d.transform, rect3d.topLeft),
        this.matMultiply(rect3d.transform, rect3d.bottomRight),
        this.matMultiply(rect3d.transform, bottomLeft),
        this.matMultiply(rect3d.transform, topRight),
      ];
      let maxIndex = 0;
      for (let i = 1; i < lineStarts.length; i++) {
        if (lineStarts[i].x > lineStarts[maxIndex].x) {
          maxIndex = i;
        }
      }
      const lineStart = lineStarts[maxIndex];
      lineStart.x += Mapper3D.LABEL_CIRCLE_RADIUS / 2;

      const lineEnd: Point3D = {
        x: lineStart.x,
        y: labelY,
        z: lineStart.z,
      };

      const isHighlighted = this.highlightedRectId === rect2d.id;

      const label3d: Label3D = {
        circle: {
          radius: Mapper3D.LABEL_CIRCLE_RADIUS,
          center: {
            x: lineStart.x,
            y: lineStart.y,
            z: lineStart.z + 0.5,
          },
        },
        linePoints: [lineStart, lineEnd],
        textCenter: lineEnd,
        text: rect2d.label,
        isHighlighted,
        rectId: rect2d.id,
      };
      labels3d.push(label3d);

      labelY += Mapper3D.LABEL_TEXT_Y_SPACING;
    });

    return labels3d;
  }

  private matMultiply(mat: TransformMatrix, point: Point3D): Point3D {
    return {
      x: mat.dsdx * point.x + mat.dsdy * point.y + mat.tx,
      y: mat.dtdx * point.x + mat.dtdy * point.y + mat.ty,
      z: point.z,
    };
  }

  private computeBoundingBox(rects: Rect3D[], labels: Label3D[]): Box3D {
    if (rects.length === 0) {
      return {
        width: 1,
        height: 1,
        depth: 1,
        center: {x: 0, y: 0, z: 0},
        diagonal: Math.sqrt(3),
      };
    }

    let minX = Number.MAX_VALUE;
    let maxX = Number.MIN_VALUE;
    let minY = Number.MAX_VALUE;
    let maxY = Number.MIN_VALUE;
    let minZ = Number.MAX_VALUE;
    let maxZ = Number.MIN_VALUE;

    const updateMinMaxCoordinates = (point: Point3D) => {
      minX = Math.min(minX, point.x);
      maxX = Math.max(maxX, point.x);
      minY = Math.min(minY, point.y);
      maxY = Math.max(maxY, point.y);
      minZ = Math.min(minZ, point.z);
      maxZ = Math.max(maxZ, point.z);
    };

    rects.forEach((rect) => {
      /*const topLeft: Point3D = {
        x: rect.center.x - rect.width / 2,
        y: rect.center.y + rect.height / 2,
        z: rect.center.z
      };
      const bottomRight: Point3D = {
        x: rect.center.x + rect.width / 2,
        y: rect.center.y - rect.height / 2,
        z: rect.center.z
      };*/
      updateMinMaxCoordinates(rect.topLeft);
      updateMinMaxCoordinates(rect.bottomRight);
    });

    labels.forEach((label) => {
      label.linePoints.forEach((point) => {
        updateMinMaxCoordinates(point);
      });
    });

    const center: Point3D = {
      x: (minX + maxX) / 2,
      y: (minY + maxY) / 2,
      z: (minZ + maxZ) / 2,
    };

    const width = maxX - minX;
    const height = maxY - minY;
    const depth = maxZ - minZ;

    return {
      width,
      height,
      depth,
      center,
      diagonal: Math.sqrt(width * width + height * height + depth * depth),
    };
  }
}

export {Mapper3D};<|MERGE_RESOLUTION|>--- conflicted
+++ resolved
@@ -176,13 +176,9 @@
     let z = 0;
     const rects3d = rects2d.map((rect2d): Rect3D => {
       if (rect2d.depth !== undefined) {
-<<<<<<< HEAD
-        z = Mapper3D.Z_SPACING_MAX * this.zSpacingFactor * rect2d.depth;
-=======
         z =
           this.zSpacingFactor *
           (Mapper3D.Z_SPACING_MAX * rect2d.depth + computeAntiZFightingOffset(rect2d.depth));
->>>>>>> f10f21bf
       } else {
         z -= Mapper3D.Z_SPACING_MAX * this.zSpacingFactor;
       }
