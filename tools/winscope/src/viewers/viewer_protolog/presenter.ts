/*
 * Copyright (C) 2022 The Android Open Source Project
 *
 * Licensed under the Apache License, Version 2.0 (the "License");
 * you may not use this file except in compliance with the License.
 * You may obtain a copy of the License at
 *
 *      http://www.apache.org/licenses/LICENSE-2.0
 *
 * Unless required by applicable law or agreed to in writing, software
 * distributed under the License is distributed on an "AS IS" BASIS,
 * WITHOUT WARRANTIES OR CONDITIONS OF ANY KIND, either express or implied.
 * See the License for the specific language governing permissions and
 * limitations under the License.
 */

import {ArrayUtils} from 'common/array_utils';
import {assertDefined} from 'common/assert_utils';
<<<<<<< HEAD
=======
import {WinscopeEvent, WinscopeEventType} from 'messaging/winscope_event';
>>>>>>> f10f21bf
import {LogMessage} from 'trace/protolog';
import {Trace, TraceEntry} from 'trace/trace';
import {Traces} from 'trace/traces';
import {TraceEntryFinder} from 'trace/trace_entry_finder';
import {TraceType} from 'trace/trace_type';
import {UiData, UiDataMessage} from './ui_data';

export class Presenter {
  private readonly trace: Trace<LogMessage>;
  private readonly notifyUiDataCallback: (data: UiData) => void;
  private entry?: TraceEntry<LogMessage>;
  private uiData = UiData.EMPTY;
  private originalIndicesOfFilteredOutputMessages: number[] = [];

  private isInitialized = false;
  private allUiDataMessages: UiDataMessage[] = [];
  private allTags: string[] = [];
  private allSourceFiles: string[] = [];
  private allLogLevels: string[] = [];

  private tagsFilter: string[] = [];
  private filesFilter: string[] = [];
  private levelsFilter: string[] = [];
  private searchString = '';

  constructor(traces: Traces, notifyUiDataCallback: (data: UiData) => void) {
    this.trace = assertDefined(traces.getTrace(TraceType.PROTO_LOG));
    this.notifyUiDataCallback = notifyUiDataCallback;
    this.notifyUiDataCallback(this.uiData);
  }

<<<<<<< HEAD
  async onTracePositionUpdate(position: TracePosition) {
    await this.initializeIfNeeded();
    this.entry = TraceEntryFinder.findCorrespondingEntry(this.trace, position);
    this.computeUiDataCurrentMessageIndex();
    this.notifyUiDataCallback(this.uiData);
=======
  async onAppEvent(event: WinscopeEvent) {
    await event.visit(WinscopeEventType.TRACE_POSITION_UPDATE, async (event) => {
      await this.initializeIfNeeded();
      this.entry = TraceEntryFinder.findCorrespondingEntry(this.trace, event.position);
      this.computeUiDataCurrentMessageIndex();
      this.notifyUiDataCallback(this.uiData);
    });
>>>>>>> f10f21bf
  }

  onLogLevelsFilterChanged(levels: string[]) {
    this.levelsFilter = levels;
    this.computeUiData();
    this.computeUiDataCurrentMessageIndex();
    this.notifyUiDataCallback(this.uiData);
  }

  onTagsFilterChanged(tags: string[]) {
    this.tagsFilter = tags;
    this.computeUiData();
    this.computeUiDataCurrentMessageIndex();
    this.notifyUiDataCallback(this.uiData);
  }

  onSourceFilesFilterChanged(files: string[]) {
    this.filesFilter = files;
    this.computeUiData();
    this.computeUiDataCurrentMessageIndex();
    this.notifyUiDataCallback(this.uiData);
  }

  onSearchStringFilterChanged(searchString: string) {
    this.searchString = searchString;
    this.computeUiData();
    this.computeUiDataCurrentMessageIndex();
    this.notifyUiDataCallback(this.uiData);
  }

  private async initializeIfNeeded() {
    if (this.isInitialized) {
      return;
    }
<<<<<<< HEAD

    this.allUiDataMessages = await this.makeAllUiDataMessages();

    this.allLogLevels = this.getUniqueMessageValues(
      this.allUiDataMessages,
      (message: LogMessage) => message.level
    );
    this.allTags = this.getUniqueMessageValues(
      this.allUiDataMessages,
      (message: LogMessage) => message.tag
    );
    this.allSourceFiles = this.getUniqueMessageValues(
      this.allUiDataMessages,
      (message: LogMessage) => message.at
    );

=======

    this.allUiDataMessages = await this.makeAllUiDataMessages();

    this.allLogLevels = this.getUniqueMessageValues(
      this.allUiDataMessages,
      (message: LogMessage) => message.level
    );
    this.allTags = this.getUniqueMessageValues(
      this.allUiDataMessages,
      (message: LogMessage) => message.tag
    );
    this.allSourceFiles = this.getUniqueMessageValues(
      this.allUiDataMessages,
      (message: LogMessage) => message.at
    );

>>>>>>> f10f21bf
    this.computeUiData();

    this.isInitialized = true;
  }

  private async makeAllUiDataMessages(): Promise<UiDataMessage[]> {
    const messages: UiDataMessage[] = [];

    for (let originalIndex = 0; originalIndex < this.trace.lengthEntries; ++originalIndex) {
      const entry = assertDefined(this.trace.getEntry(originalIndex));
      const message = await entry.getValue();
      (message as UiDataMessage).originalIndex = originalIndex;
      messages.push(message as UiDataMessage);
    }

    return messages;
  }

  private computeUiData() {
    let filteredMessages = this.allUiDataMessages;

    if (this.levelsFilter.length > 0) {
      filteredMessages = filteredMessages.filter((value) =>
        this.levelsFilter.includes(value.level)
      );
    }

    if (this.tagsFilter.length > 0) {
      filteredMessages = filteredMessages.filter((value) => this.tagsFilter.includes(value.tag));
    }

    if (this.filesFilter.length > 0) {
      filteredMessages = filteredMessages.filter((value) => this.filesFilter.includes(value.at));
    }
<<<<<<< HEAD

    filteredMessages = filteredMessages.filter((value) => value.text.includes(this.searchString));

=======

    filteredMessages = filteredMessages.filter((value) => value.text.includes(this.searchString));

>>>>>>> f10f21bf
    this.originalIndicesOfFilteredOutputMessages = filteredMessages.map(
      (message) => message.originalIndex
    );

    this.uiData = new UiData(
      this.allLogLevels,
      this.allTags,
      this.allSourceFiles,
      filteredMessages,
      undefined
    );
  }

  private computeUiDataCurrentMessageIndex() {
    if (!this.entry) {
      this.uiData.currentMessageIndex = undefined;
      return;
    }

    if (this.originalIndicesOfFilteredOutputMessages.length === 0) {
      this.uiData.currentMessageIndex = undefined;
      return;
    }

    this.uiData.currentMessageIndex =
      ArrayUtils.binarySearchFirstGreaterOrEqual(
        this.originalIndicesOfFilteredOutputMessages,
        this.entry.getIndex()
      ) ?? this.originalIndicesOfFilteredOutputMessages.length - 1;
  }

  private getUniqueMessageValues(
    allMessages: LogMessage[],
    getValue: (message: LogMessage) => string
  ): string[] {
    const uniqueValues = new Set<string>();
    allMessages.forEach((message) => {
      uniqueValues.add(getValue(message));
    });
    const result = [...uniqueValues];
    result.sort();
    return result;
  }
}<|MERGE_RESOLUTION|>--- conflicted
+++ resolved
@@ -16,10 +16,7 @@
 
 import {ArrayUtils} from 'common/array_utils';
 import {assertDefined} from 'common/assert_utils';
-<<<<<<< HEAD
-=======
 import {WinscopeEvent, WinscopeEventType} from 'messaging/winscope_event';
->>>>>>> f10f21bf
 import {LogMessage} from 'trace/protolog';
 import {Trace, TraceEntry} from 'trace/trace';
 import {Traces} from 'trace/traces';
@@ -51,13 +48,6 @@
     this.notifyUiDataCallback(this.uiData);
   }
 
-<<<<<<< HEAD
-  async onTracePositionUpdate(position: TracePosition) {
-    await this.initializeIfNeeded();
-    this.entry = TraceEntryFinder.findCorrespondingEntry(this.trace, position);
-    this.computeUiDataCurrentMessageIndex();
-    this.notifyUiDataCallback(this.uiData);
-=======
   async onAppEvent(event: WinscopeEvent) {
     await event.visit(WinscopeEventType.TRACE_POSITION_UPDATE, async (event) => {
       await this.initializeIfNeeded();
@@ -65,7 +55,6 @@
       this.computeUiDataCurrentMessageIndex();
       this.notifyUiDataCallback(this.uiData);
     });
->>>>>>> f10f21bf
   }
 
   onLogLevelsFilterChanged(levels: string[]) {
@@ -100,7 +89,6 @@
     if (this.isInitialized) {
       return;
     }
-<<<<<<< HEAD
 
     this.allUiDataMessages = await this.makeAllUiDataMessages();
 
@@ -117,24 +105,6 @@
       (message: LogMessage) => message.at
     );
 
-=======
-
-    this.allUiDataMessages = await this.makeAllUiDataMessages();
-
-    this.allLogLevels = this.getUniqueMessageValues(
-      this.allUiDataMessages,
-      (message: LogMessage) => message.level
-    );
-    this.allTags = this.getUniqueMessageValues(
-      this.allUiDataMessages,
-      (message: LogMessage) => message.tag
-    );
-    this.allSourceFiles = this.getUniqueMessageValues(
-      this.allUiDataMessages,
-      (message: LogMessage) => message.at
-    );
-
->>>>>>> f10f21bf
     this.computeUiData();
 
     this.isInitialized = true;
@@ -169,15 +139,9 @@
     if (this.filesFilter.length > 0) {
       filteredMessages = filteredMessages.filter((value) => this.filesFilter.includes(value.at));
     }
-<<<<<<< HEAD
 
     filteredMessages = filteredMessages.filter((value) => value.text.includes(this.searchString));
 
-=======
-
-    filteredMessages = filteredMessages.filter((value) => value.text.includes(this.searchString));
-
->>>>>>> f10f21bf
     this.originalIndicesOfFilteredOutputMessages = filteredMessages.map(
       (message) => message.originalIndex
     );
