<?xml version="1.0" encoding="utf-8"?>
<!-- Copyright (C) 2007 The Android Open Source Project

     Licensed under the Apache License, Version 2.0 (the "License");
     you may not use this file except in compliance with the License.
     You may obtain a copy of the License at

          http://www.apache.org/licenses/LICENSE-2.0

     Unless required by applicable law or agreed to in writing, software
     distributed under the License is distributed on an "AS IS" BASIS,
     WITHOUT WARRANTIES OR CONDITIONS OF ANY KIND, either express or implied.
     See the License for the specific language governing permissions and
     limitations under the License.
-->

<!-- Declare the contents of this Android application.  The namespace
     attribute brings in the Android platform namespace, and the package
     supplies a unique name for the application.  When writing your
     own application, the package name must be changed from "com.example.*"
     to come from a domain that you own or have control over. -->
<manifest xmlns:android="http://schemas.android.com/apk/res/android"
    package="com.example.android.apis">

    <uses-permission android:name="android.permission.READ_CONTACTS" />
    <uses-permission android:name="android.permission.WRITE_CONTACTS" />
    <uses-permission android:name="android.permission.VIBRATE" />
    <uses-permission android:name="android.permission.ACCESS_COARSE_LOCATION" />
    <uses-permission android:name="android.permission.INTERNET" />
    <uses-permission android:name="android.permission.SET_WALLPAPER" />
    <uses-permission android:name="android.permission.WRITE_EXTERNAL_STORAGE" />
    <uses-permission android:name="android.permission.SEND_SMS" />
    <uses-permission android:name="android.permission.RECEIVE_SMS" />

    <!-- We will request access to the camera, saying we require a camera
         of some sort but not one with autofocus capability. -->
    <!--
    <uses-permission android:name="android.permission.CAMERA" />
    <uses-feature android:name="android.hardware.camera" />
    <uses-feature android:name="android.hardware.camera.autofocus" android:required="false" />
    -->

    <application android:name="ApiDemosApplication"
            android:label="@string/activity_sample_code"
            android:icon="@drawable/app_sample_code">

        <!-- This is how we can request a library but still allow the app
             to be installed if it doesn't exist. -->
        <uses-library android:name="com.example.will.never.exist" android:required="false" />

        <activity android:name="ApiDemos">
            <intent-filter>
                <action android:name="android.intent.action.MAIN" />
                <category android:name="android.intent.category.DEFAULT" />
                <category android:name="android.intent.category.LAUNCHER" />
            </intent-filter>
        </activity>

        <!-- ************************************* -->
        <!--      APPLICATION PACKAGE SAMPLES      -->
        <!-- ************************************* -->

        <!-- Activity Samples -->

        <activity android:name=".app.HelloWorld" android:label="@string/activity_hello_world">
            <intent-filter>
                <action android:name="android.intent.action.MAIN" />
                <category android:name="android.intent.category.SAMPLE_CODE" />
            </intent-filter>
        </activity>

        <activity android:name=".app.DialogActivity"
                android:label="@string/activity_dialog"
                android:theme="@android:style/Theme.Dialog">
            <intent-filter>
                <action android:name="android.intent.action.MAIN" />
                <category android:name="android.intent.category.SAMPLE_CODE" />
            </intent-filter>
        </activity>

        <activity android:name=".app.CustomDialogActivity"
                android:label="@string/activity_custom_dialog"
                android:theme="@style/Theme.CustomDialog">
            <intent-filter>
                <action android:name="android.intent.action.MAIN" />
                <category android:name="android.intent.category.SAMPLE_CODE" />
            </intent-filter>
        </activity>

       <activity android:name=".app.QuickContactsDemo"
                android:label="@string/quick_contacts_demo">
            <intent-filter>
                <action android:name="android.intent.action.MAIN" />
                <category android:name="android.intent.category.SAMPLE_CODE" />
            </intent-filter>
        </activity>

        <activity android:name=".app.WallpaperActivity"
                android:label="@string/activity_wallpaper"
                android:theme="@style/Theme.Wallpaper">
            <intent-filter>
                <action android:name="android.intent.action.MAIN" />
                <category android:name="android.intent.category.SAMPLE_CODE" />
            </intent-filter>
        </activity>

        <activity android:name=".app.TranslucentActivity"
                android:label="@string/activity_translucent"
                android:theme="@style/Theme.Translucent">
            <intent-filter>
                <action android:name="android.intent.action.MAIN" />
                <category android:name="android.intent.category.SAMPLE_CODE" />
            </intent-filter>
        </activity>

        <activity android:name=".app.TranslucentBlurActivity"
                android:label="@string/activity_translucent_blur"
                android:theme="@style/Theme.Transparent">
            <intent-filter>
                <action android:name="android.intent.action.MAIN" />
                <category android:name="android.intent.category.SAMPLE_CODE" />
            </intent-filter>
        </activity>

        <activity android:name=".app.Animation" android:label="@string/activity_animation">
            <intent-filter>
                <action android:name="android.intent.action.MAIN" />
                <category android:name="android.intent.category.SAMPLE_CODE" />
            </intent-filter>
        </activity>

        <activity android:name=".app.SaveRestoreState"
                android:label="@string/activity_save_restore"
                android:windowSoftInputMode="stateVisible|adjustResize">
            <intent-filter>
                <action android:name="android.intent.action.MAIN" />
                <category android:name="android.intent.category.SAMPLE_CODE" />
            </intent-filter>
        </activity>

        <activity android:name=".app.PersistentState"
                android:label="@string/activity_persistent"
                android:windowSoftInputMode="stateVisible|adjustResize">
            <intent-filter>
                <action android:name="android.intent.action.MAIN" />
                <category android:name="android.intent.category.SAMPLE_CODE" />
            </intent-filter>
        </activity>

        <activity android:name=".app.ReceiveResult" android:label="@string/activity_receive_result">
            <intent-filter>
                <action android:name="android.intent.action.MAIN" />
                <category android:name="android.intent.category.SAMPLE_CODE" />
            </intent-filter>
        </activity>

        <activity android:name=".app.SendResult">
        </activity>

        <activity android:name=".app.Forwarding" android:label="@string/activity_forwarding">
            <intent-filter>
                <action android:name="android.intent.action.MAIN" />
                <category android:name="android.intent.category.SAMPLE_CODE" />
            </intent-filter>
        </activity>

        <activity android:name=".app.ForwardTarget">
        </activity>

        <activity android:name=".app.RedirectEnter" android:label="@string/activity_redirect">
            <intent-filter>
                <action android:name="android.intent.action.MAIN" />
                <category android:name="android.intent.category.SAMPLE_CODE" />
            </intent-filter>
        </activity>

        <activity android:name=".app.RedirectMain">
        </activity>

        <activity android:name=".app.RedirectGetter">
        </activity>

        <activity android:name=".app.CustomTitle"
                android:label="@string/activity_custom_title"
                android:windowSoftInputMode="stateVisible|adjustPan">
            <intent-filter>
                <action android:name="android.intent.action.MAIN" />
                <category android:name="android.intent.category.SAMPLE_CODE" />
            </intent-filter>
        </activity>

        <activity android:name=".app.ReorderOnLaunch"
                android:label="@string/activity_reorder">
            <intent-filter>
                <action android:name="android.intent.action.MAIN" />
                <category android:name="android.intent.category.SAMPLE_CODE" />
            </intent-filter>
        </activity>

        <activity android:name=".app.ReorderTwo" />
        <activity android:name=".app.ReorderThree" />
        <activity android:name=".app.ReorderFour" />

        <activity android:name=".app.SetWallpaperActivity"
                  android:label="@string/activity_setwallpaper">
            <intent-filter>
                <action android:name="android.intent.action.MAIN" />
                <category android:name="android.intent.category.SAMPLE_CODE" />
            </intent-filter>
        </activity>

        <!-- Fragment Samples -->

        <activity android:name=".app.FragmentAlertDialog"
                android:label="@string/fragment_alert_dialog">
            <intent-filter>
                <action android:name="android.intent.action.MAIN" />
                <category android:name="android.intent.category.SAMPLE_CODE" />
            </intent-filter>
        </activity>

        <activity android:name=".app.FragmentAnim"
                android:label="@string/fragment_anim">
            <intent-filter>
                <action android:name="android.intent.action.MAIN" />
                <category android:name="android.intent.category.SAMPLE_CODE" />
            </intent-filter>
        </activity>

        <activity android:name=".app.FragmentContextMenu"
                android:label="@string/fragment_context_menu">
            <intent-filter>
                <action android:name="android.intent.action.MAIN" />
                <category android:name="android.intent.category.SAMPLE_CODE" />
            </intent-filter>
        </activity>

        <activity android:name=".app.FragmentDialog"
                android:label="@string/fragment_dialog">
            <intent-filter>
                <action android:name="android.intent.action.MAIN" />
                <category android:name="android.intent.category.SAMPLE_CODE" />
            </intent-filter>
        </activity>

        <activity android:name=".app.FragmentDialogOrActivity"
                android:label="@string/fragment_dialog_or_activity">
            <intent-filter>
                <action android:name="android.intent.action.MAIN" />
                <category android:name="android.intent.category.SAMPLE_CODE" />
            </intent-filter>
        </activity>

        <activity android:name=".app.FragmentLayout"
                android:label="@string/fragment_layout">
            <intent-filter>
                <action android:name="android.intent.action.MAIN" />
                <category android:name="android.intent.category.SAMPLE_CODE" />
            </intent-filter>
        </activity>

        <activity android:name=".app.FragmentLayout$DetailsActivity" />

        <activity android:name=".app.FragmentListCursorLoader"
                android:label="@string/fragment_list_cursor_loader">
            <intent-filter>
                <action android:name="android.intent.action.MAIN" />
                <category android:name="android.intent.category.SAMPLE_CODE" />
            </intent-filter>
        </activity>

        <activity android:name=".app.FragmentListArray"
                android:label="@string/fragment_list_array">
            <intent-filter>
                <action android:name="android.intent.action.MAIN" />
                <category android:name="android.intent.category.SAMPLE_CODE" />
            </intent-filter>
        </activity>

        <activity android:name=".app.FragmentMenu"
                android:label="@string/fragment_menu">
            <intent-filter>
                <action android:name="android.intent.action.MAIN" />
                <category android:name="android.intent.category.SAMPLE_CODE" />
            </intent-filter>
        </activity>

        <activity android:name=".app.FragmentRetainInstance"
                android:label="@string/fragment_retain_instance">
            <intent-filter>
                <action android:name="android.intent.action.MAIN" />
                <category android:name="android.intent.category.SAMPLE_CODE" />
            </intent-filter>
        </activity>

        <activity android:name=".app.FragmentReceiveResult"
                android:label="@string/fragment_receive_result">
            <intent-filter>
                <action android:name="android.intent.action.MAIN" />
                <category android:name="android.intent.category.SAMPLE_CODE" />
            </intent-filter>
        </activity>

        <activity android:name=".app.FragmentStack"
                android:label="@string/fragment_stack">
            <intent-filter>
                <action android:name="android.intent.action.MAIN" />
                <category android:name="android.intent.category.SAMPLE_CODE" />
            </intent-filter>
        </activity>

        <!-- Intent Samples -->

        <activity android:name=".app.Intents" android:label="@string/activity_intents">
            <intent-filter>
                <action android:name="android.intent.action.MAIN" />
                <category android:name="android.intent.category.SAMPLE_CODE" />
            </intent-filter>
        </activity>

        <!-- Service Samples -->

        <service android:name=".app.LocalService" />

        <activity android:name=".app.LocalServiceActivities$Controller"
                android:label="@string/activity_local_service_controller"
                android:launchMode="singleTop">
            <intent-filter>
                <action android:name="android.intent.action.MAIN" />
                <category android:name="android.intent.category.SAMPLE_CODE" />
            </intent-filter>
        </activity>

        <activity android:name=".app.LocalServiceActivities$Binding"
                android:label="@string/activity_local_service_binding">
            <intent-filter>
                <action android:name="android.intent.action.MAIN" />
                <category android:name="android.intent.category.SAMPLE_CODE" />
            </intent-filter>
        </activity>

<!-- BEGIN_INCLUDE(remote_service_declaration) -->
        <service android:name=".app.MessengerService"
                android:process=":remote" />
<!-- END_INCLUDE(remote_service_declaration) -->

        <activity android:name=".app.MessengerServiceActivities$Binding"
                android:label="@string/activity_messenger_service_binding">
            <intent-filter>
                <action android:name="android.intent.action.MAIN" />
                <category android:name="android.intent.category.SAMPLE_CODE" />
            </intent-filter>
        </activity>

        <service android:name=".app.RemoteService" android:process=":remote">
            <intent-filter>
                <!-- These are the interfaces supported by the service, which
                     you can bind to. -->
                <action android:name="com.example.android.apis.app.IRemoteService" />
                <action android:name="com.example.android.apis.app.ISecondary" />
                <!-- This is an action code you can use to select the service
                     without explicitly supplying the implementation class. -->
                <action android:name="com.example.android.apis.app.REMOTE_SERVICE" />
            </intent-filter>
        </service>

        <activity android:name=".app.RemoteService$Controller"
                android:label="@string/activity_remote_service_controller"
                android:launchMode="singleTop">
            <intent-filter>
                <action android:name="android.intent.action.MAIN" />
                <category android:name="android.intent.category.SAMPLE_CODE" />
            </intent-filter>
        </activity>

        <activity android:name=".app.RemoteService$Binding"
                android:label="@string/activity_remote_service_binding">
            <intent-filter>
                <action android:name="android.intent.action.MAIN" />
                <category android:name="android.intent.category.SAMPLE_CODE" />
            </intent-filter>
        </activity>

        <service android:name=".app.ServiceStartArguments" />

        <activity android:name=".app.ServiceStartArguments$Controller"
                android:label="@string/activity_service_start_arguments_controller"
                android:launchMode="singleTop">
            <intent-filter>
                <action android:name="android.intent.action.MAIN" />
                <category android:name="android.intent.category.SAMPLE_CODE" />
            </intent-filter>
        </activity>

        <service android:name=".app.ForegroundService" />

        <activity android:name=".app.ForegroundService$Controller"
                android:label="@string/activity_foreground_service_controller"
                android:launchMode="singleTop">
            <intent-filter>
                <action android:name="android.intent.action.MAIN" />
                <category android:name="android.intent.category.SAMPLE_CODE" />
            </intent-filter>
        </activity>

        <!-- Alarm Samples -->

        <receiver android:name=".app.OneShotAlarm" android:process=":remote" />

        <receiver android:name=".app.RepeatingAlarm" android:process=":remote" />

        <activity android:name=".app.AlarmController" android:label="@string/activity_alarm_controller">
            <intent-filter>
                <action android:name="android.intent.action.MAIN" />
                <category android:name="android.intent.category.SAMPLE_CODE" />
            </intent-filter>
        </activity>

        <service android:name=".app.AlarmService_Service" android:process=":remote" />

        <activity android:name=".app.AlarmService" android:label="@string/activity_alarm_service">
            <intent-filter>
                <action android:name="android.intent.action.MAIN" />
                <category android:name="android.intent.category.SAMPLE_CODE" />
            </intent-filter>
        </activity>

        <!-- Instrumentation Samples -->

        <activity android:name=".app.LocalSample" android:label="@string/activity_local_sample">
            <intent-filter>
                <action android:name="android.intent.action.MAIN" />
                <!-- category android:name="android.intent.category.SAMPLE_CODE" /-->
            </intent-filter>
        </activity>

        <activity android:name=".app.ContactsFilter" android:label="@string/activity_contacts_filter">
            <intent-filter>
                <action android:name="android.intent.action.MAIN" />
                <!-- category android:name="android.intent.category.SAMPLE_CODE" /-->
            </intent-filter>
        </activity>


        <!-- Notifications samples -->

        <activity android:name=".app.NotifyWithText" android:label="App/Notification/NotifyWithText">
            <intent-filter>
                <action android:name="android.intent.action.MAIN" />
                <category android:name="android.intent.category.SAMPLE_CODE" />
            </intent-filter>
        </activity>

        <activity android:name=".app.IncomingMessage" android:label="App/Notification/IncomingMessage">
            <intent-filter>
                <action android:name="android.intent.action.MAIN" />
                <category android:name="android.intent.category.SAMPLE_CODE" />
            </intent-filter>
        </activity>

        <activity android:name=".app.IncomingMessageView" android:label="App/Notification/IncomingMessageView">
            <intent-filter>
                <action android:name="android.intent.action.MAIN" />
                <category android:name="android.intent.category.EMBED" />
            </intent-filter>
        </activity>

        <!-- This is used to display a notification selected by the user
             from StatusBarNotifications.  Note the configuration here so
             that the activity layers on top of whatever the user is doing,
             allowing them to press back to return. -->
        <activity android:name=".app.NotificationDisplay"
                android:theme="@style/Theme.Transparent"
                android:taskAffinity=""
                android:excludeFromRecents="true"
                android:noHistory="true">
        </activity>

        <activity android:name=".app.StatusBarNotifications"
                android:label="App/Notification/Status Bar"
                android:launchMode="singleTop">
            <intent-filter>
                <action android:name="android.intent.action.MAIN" />
                <category android:name="android.intent.category.SAMPLE_CODE" />
            </intent-filter>
        </activity>

        <service android:name=".app.NotifyingService" />

        <activity android:name=".app.NotifyingController" android:label="App/Notification/Notifying Service Controller">
            <intent-filter>
                <action android:name="android.intent.action.MAIN" />
                <category android:name="android.intent.category.SAMPLE_CODE" />
            </intent-filter>
        </activity>

        <!-- Dialog samples -->
        <activity android:name=".app.AlertDialogSamples" android:label="@string/activity_alert_dialog">
            <intent-filter>
                <action android:name="android.intent.action.MAIN" />
                <category android:name="android.intent.category.SAMPLE_CODE" />
            </intent-filter>
        </activity>

        <!-- Search Samples -->

        <!-- This activity represents a "typical" activity in your application from which the -->
        <!-- user would be allowed to invoke a search function.  As noted below, the definition -->
        <!-- of android.app.default_searchable is more typically handled at the application -->
        <!-- level, where it can serve as a default for all of your activities. -->

        <activity android:name=".app.SearchInvoke"
                  android:label="@string/search_invoke">
            <intent-filter>
                <action android:name="android.intent.action.MAIN" />
                <category android:name="android.intent.category.SAMPLE_CODE" />
            </intent-filter>

            <!-- This metadata entry causes .app.SearchQueryResults to be the default context -->
            <!-- whenever the user invokes search while in this Activity. -->
            <meta-data android:name="android.app.default_searchable"
                       android:value=".app.SearchQueryResults" />

            <!-- This is not the typical way to define android.app.default_searchable, -->
            <!-- and we show it here only because we wish to confine the search demo to this -->
            <!-- section of the ApiDemos application. -->

            <!-- For typical applications, it's simpler to define android.app.default_searchable -->
            <!-- just once, at the application level, where it serves as a default for all of -->
            <!-- the Activities in your package. -->
        </activity>

        <!-- This activity represents the "search" activity in your application, in which -->
        <!-- search results are gathered and displayed. -->

        <activity android:name=".app.SearchQueryResults"
                  android:label="@string/search_query_results">
            <intent-filter>
                <action android:name="android.intent.action.MAIN" />
                <category android:name="android.intent.category.SAMPLE_CODE" />
            </intent-filter>

            <!-- This intent-filter identifies this activity as "searchable" -->

            <intent-filter>
                <action android:name="android.intent.action.SEARCH" />
                <category android:name="android.intent.category.DEFAULT" />
            </intent-filter>

            <!-- This metadata entry provides further configuration details for searches -->
            <!-- that are handled by this activity. -->

            <meta-data android:name="android.app.searchable"
                       android:resource="@xml/searchable" />
        </activity>

        <!-- This provider declaration informs the Search Manager that you have a provider of -->
        <!-- Search suggestions, and provides information about how to access it. -->

        <provider android:name=".app.SearchSuggestionSampleProvider"
                  android:authorities="com.example.android.apis.SuggestionProvider" />

        <!-- Shortcuts Samples -->

        <!-- This section of sample code shows how your application can add shortcuts to -->
        <!-- the launcher (home screen).  Shortcuts have a three step life cycle. -->

        <!-- 1.  Your application offers to provide shortcuts to the launcher.  When -->
        <!--     the user installs a shortcut, an activity within your application -->
        <!--     generates the actual shortcut and returns it to the launcher, where it -->
        <!--     is shown to the user as an icon. -->

        <!-- 2.  Any time the user clicks on an installed shortcut, an intent is sent. -->
        <!--     Typically this would then be handled as necessary by an activity within -->
        <!--     your application. -->

        <!-- 3.  The shortcut is deleted.  There is no notification to your application. -->

        <!-- In order provide shortcuts from your application, you provide three things: -->

        <!-- 1.  An intent-filter declaring your ability to provide shortcuts -->
        <!-- 2.  Code within the activity to provide the shortcuts as requested -->
        <!-- 3.  Code elsewhere within your activity, if appropriate, to receive -->
        <!--     intents from the shortcut itself. -->

        <activity android:name=".app.LauncherShortcuts"
                  android:label="@string/shortcuts">
            <intent-filter>
                <action android:name="android.intent.action.MAIN" />
                <category android:name="android.intent.category.SAMPLE_CODE" />
            </intent-filter>

        </activity>

        <!-- It is recommended that you use an activity-alias to provide the "CREATE_SHORTCUT" -->
        <!-- intent-filter.  This gives you a way to set the text (and optionally the -->
        <!-- icon) that will be seen in the launcher's create-shortcut user interface. -->

        <activity-alias android:name=".app.CreateShortcuts"
            android:targetActivity=".app.LauncherShortcuts"
            android:label="@string/sample_shortcuts">

            <!--  This intent-filter allows your shortcuts to be created in the launcher. -->
            <intent-filter>
                <action android:name="android.intent.action.CREATE_SHORTCUT" />
                <category android:name="android.intent.category.DEFAULT" />
            </intent-filter>

        </activity-alias>

        <!-- Menu Samples -->

        <activity android:name=".app.MenuInflateFromXml" android:label="@string/menu_from_xml_title">
            <intent-filter>
                <action android:name="android.intent.action.MAIN" />
                <category android:name="android.intent.category.SAMPLE_CODE" />
            </intent-filter>
        </activity>

        <!-- Device Admin Samples -->

        <activity android:name=".app.DeviceAdminSample$Controller"
                android:label="@string/activity_sample_device_admin">
            <intent-filter>
                <action android:name="android.intent.action.MAIN" />
                <category android:name="android.intent.category.SAMPLE_CODE" />
            </intent-filter>
        </activity>

<!-- BEGIN_INCLUDE(device_admin_declaration) -->
        <receiver android:name=".app.DeviceAdminSample"
                android:label="@string/sample_device_admin"
                android:description="@string/sample_device_admin_description"
                android:permission="android.permission.BIND_DEVICE_ADMIN">
            <meta-data android:name="android.app.device_admin"
                       android:resource="@xml/device_admin_sample" />
            <intent-filter>
                <action android:name="android.app.action.DEVICE_ADMIN_ENABLED" />
            </intent-filter>
        </receiver>
<!-- END_INCLUDE(device_admin_declaration) -->

        <!-- Voice Recognition Samples -->

        <activity android:name=".app.VoiceRecognition" android:label="@string/voice_recognition">
            <intent-filter>
                <action android:name="android.intent.action.MAIN" />
                <category android:name="android.intent.category.SAMPLE_CODE" />
            </intent-filter>
        </activity>

        <!-- Text-To-Speech Samples -->

        <activity android:name=".app.TextToSpeechActivity" android:label="@string/text_to_speech">
            <intent-filter>
                <action android:name="android.intent.action.MAIN" />
                <category android:name="android.intent.category.SAMPLE_CODE" />
            </intent-filter>
        </activity>

        <!-- Action Bar Samples -->
        <activity android:name=".app.ActionBarMechanics"
                  android:label="@string/action_bar_mechanics">
            <intent-filter>
                <action android:name="android.intent.action.MAIN" />
                <category android:name="android.intent.category.SAMPLE_CODE" />
            </intent-filter>
        </activity>

        <activity android:name=".app.ActionBarUsage" android:label="@string/action_bar_usage">
            <intent-filter>
                <action android:name="android.intent.action.MAIN" />
                <category android:name="android.intent.category.SAMPLE_CODE" />
            </intent-filter>
        </activity>

        <!-- ************************************* -->
        <!--       PREFERENCE PACKAGE SAMPLES      -->
        <!-- ************************************* -->

        <activity android:name=".preference.FragmentPreferences"
                android:label="@string/fragment_preferences">
            <intent-filter>
                <action android:name="android.intent.action.MAIN" />
                <category android:name="android.intent.category.SAMPLE_CODE" />
            </intent-filter>
        </activity>

        <activity android:name=".preference.PreferenceWithHeaders"
                android:label="@string/preference_with_headers">
            <intent-filter>
                <action android:name="android.intent.action.MAIN" />
                <category android:name="android.intent.category.SAMPLE_CODE" />
            </intent-filter>
        </activity>

        <activity android:name=".preference.PreferencesFromXml"
                android:label="@string/preferences_from_xml">
            <intent-filter>
                <action android:name="android.intent.action.MAIN" />
                <category android:name="android.intent.category.SAMPLE_CODE" />
            </intent-filter>
        </activity>

        <activity android:name=".preference.PreferencesFromCode"
                android:label="@string/preferences_from_code">
            <intent-filter>
                <action android:name="android.intent.action.MAIN" />
                <category android:name="android.intent.category.SAMPLE_CODE" />
            </intent-filter>
        </activity>

        <activity android:name=".preference.AdvancedPreferences"
                android:label="@string/advanced_preferences">
            <intent-filter>
                <action android:name="android.intent.action.MAIN" />
                <category android:name="android.intent.category.SAMPLE_CODE" />
            </intent-filter>
        </activity>

        <activity android:name=".preference.LaunchingPreferences"
                android:label="@string/launching_preferences">
            <intent-filter>
                <action android:name="android.intent.action.MAIN" />
                <category android:name="android.intent.category.SAMPLE_CODE" />
            </intent-filter>
        </activity>

        <activity android:name=".preference.PreferenceDependencies"
                android:label="@string/preference_dependencies">
            <intent-filter>
                <action android:name="android.intent.action.MAIN" />
                <category android:name="android.intent.category.SAMPLE_CODE" />
            </intent-filter>
        </activity>

        <activity android:name=".preference.DefaultValues" android:label="@string/default_values">
            <intent-filter>
                <action android:name="android.intent.action.MAIN" />
                <category android:name="android.intent.category.SAMPLE_CODE" />
            </intent-filter>
        </activity>

        <!-- ************************************* -->
        <!--        CONTENT PACKAGE SAMPLES        -->
        <!-- ************************************* -->

        <activity android:name=".content.ClipboardSample" android:label="@string/activity_clipboard">
            <intent-filter>
                <action android:name="android.intent.action.MAIN" />
                <category android:name="android.intent.category.SAMPLE_CODE" />
            </intent-filter>
        </activity>

        <activity android:name=".content.ExternalStorage" android:label="@string/activity_external_storage">
            <intent-filter>
                <action android:name="android.intent.action.MAIN" />
                <category android:name="android.intent.category.SAMPLE_CODE" />
                <category android:name="android.intent.category.EMBED" />
            </intent-filter>
        </activity>

        <activity android:name=".content.StyledText" android:label="@string/activity_styled_text">
            <intent-filter>
                <action android:name="android.intent.action.MAIN" />
                <category android:name="android.intent.category.SAMPLE_CODE" />
                <category android:name="android.intent.category.EMBED" />
            </intent-filter>
        </activity>

        <activity android:name=".content.ReadAsset" android:label="@string/activity_read_asset">
            <intent-filter>
                <action android:name="android.intent.action.MAIN" />
                <category android:name="android.intent.category.SAMPLE_CODE" />
                <category android:name="android.intent.category.EMBED" />
            </intent-filter>
        </activity>

        <activity android:name=".content.ResourcesSample" android:label="@string/activity_resources">
            <intent-filter>
                <action android:name="android.intent.action.MAIN" />
                <category android:name="android.intent.category.SAMPLE_CODE" />
            </intent-filter>
        </activity>

        <activity android:name=".content.PickContact" android:label="@string/activity_pick_contact">
            <intent-filter>
                <action android:name="android.intent.action.MAIN" />
                <category android:name="android.intent.category.SAMPLE_CODE" />
            </intent-filter>
        </activity>

        <!-- ************************************* -->
        <!--     OS PACKAGE SAMPLES                -->
        <!-- ************************************* -->

        <activity android:name=".os.MorseCode" android:label="OS/Morse Code">
            <intent-filter>
                <action android:name="android.intent.action.MAIN" />
                <category android:name="android.intent.category.SAMPLE_CODE" />
            </intent-filter>
        </activity>

        <activity android:name=".os.Sensors" android:label="OS/Sensors">
            <intent-filter>
                <action android:name="android.intent.action.MAIN" />
                <category android:name="android.intent.category.SAMPLE_CODE" />
            </intent-filter>
        </activity>

        <activity android:name=".os.SmsMessagingDemo" android:label="OS/SMS Messaging">
            <intent-filter>
                <action android:name="android.intent.action.MAIN" />
                <category android:name="android.intent.category.SAMPLE_CODE" />
            </intent-filter>
        </activity>

        <activity android:name=".os.SmsReceivedDialog"
                  android:theme="@android:style/Theme.Translucent.NoTitleBar"
                  android:launchMode="singleInstance" />

        <receiver android:name=".os.SmsMessageReceiver" android:enabled="false">
            <intent-filter>
                <action android:name="android.provider.Telephony.SMS_RECEIVED" />
            </intent-filter>
        </receiver>

        <!-- ************************************* -->
        <!--     ANDROID.ANIMATION PACKAGE SAMPLES         -->
        <!-- ************************************* -->

        <activity android:name=".animation.AnimationLoading" android:label="Animation/Loading">
            <intent-filter>
                <action android:name="android.intent.action.MAIN" />
                <category android:name="android.intent.category.SAMPLE_CODE" />
            </intent-filter>
        </activity>

        <activity android:name=".animation.AnimationCloning"
                  android:label="Animation/Cloning">
            <intent-filter>
                <action android:name="android.intent.action.MAIN" />
                <category android:name="android.intent.category.SAMPLE_CODE" />
            </intent-filter>
        </activity>

        <activity android:name=".animation.AnimationCloning"
                  android:label="Animation/Cloning">
            <intent-filter>
                <action android:name="android.intent.action.MAIN" />
                <category android:name="android.intent.category.SAMPLE_CODE" />
            </intent-filter>
        </activity>

        <activity android:name=".animation.AnimationSeeking" android:label="Animation/Seeking">
            <intent-filter>
                <action android:name="android.intent.action.MAIN" />
                <category android:name="android.intent.category.SAMPLE_CODE" />
            </intent-filter>
        </activity>

        <activity android:name=".animation.AnimatorEvents" android:label="Animation/Events">
            <intent-filter>
                <action android:name="android.intent.action.MAIN" />
                <category android:name="android.intent.category.SAMPLE_CODE" />
            </intent-filter>
        </activity>

        <activity android:name=".animation.BouncingBalls"
                  android:label="Animation/Bouncing Balls">
            <intent-filter>
                <action android:name="android.intent.action.MAIN" />
                <category android:name="android.intent.category.SAMPLE_CODE" />
            </intent-filter>
        </activity>

        <activity android:name=".animation.CustomEvaluator"
                  android:label="Animation/Custom Evaluator">
            <intent-filter>
                <action android:name="android.intent.action.MAIN" />
                <category android:name="android.intent.category.SAMPLE_CODE" />
            </intent-filter>
        </activity>

        <activity android:name=".animation.ListFlipper" android:label="Animation/View Flip">
            <intent-filter>
                <action android:name="android.intent.action.MAIN" />
                <category android:name="android.intent.category.SAMPLE_CODE" />
            </intent-filter>
        </activity>

        <activity android:name=".animation.ReversingAnimation" android:label="Animation/Reversing">
            <intent-filter>
                <action android:name="android.intent.action.MAIN" />
                <category android:name="android.intent.category.SAMPLE_CODE" />
            </intent-filter>
        </activity>

        <activity android:name=".animation.MultiPropertyAnimation"
                  android:label="Animation/Multiple Properties">
            <intent-filter>
                <action android:name="android.intent.action.MAIN" />
                <category android:name="android.intent.category.SAMPLE_CODE" />
            </intent-filter>
        </activity>

        <activity android:name=".animation.LayoutAnimations"
                  android:label="Animation/Layout Animations">
            <intent-filter>
                <action android:name="android.intent.action.MAIN" />
                <category android:name="android.intent.category.SAMPLE_CODE" />
            </intent-filter>
        </activity>

        <activity android:name=".animation.LayoutAnimations"
                  android:label="Animation/Layout Animations">
            <intent-filter>
                <action android:name="android.intent.action.MAIN" />
                <category android:name="android.intent.category.SAMPLE_CODE" />
            </intent-filter>
        </activity>

        <activity android:name=".animation.LayoutAnimationsByDefault"
                  android:label="Animation/Default Layout Animations">
            <intent-filter>
                <action android:name="android.intent.action.MAIN" />
                <category android:name="android.intent.category.SAMPLE_CODE" />
            </intent-filter>
        </activity>

        <!-- ************************************* -->
        <!--     ANIMATION PACKAGE SAMPLES         -->
        <!-- ************************************* -->

        <activity android:name=".animation.Transition3d" android:label="Views/Animation/3D Transition">
            <intent-filter>
                <action android:name="android.intent.action.MAIN" />
                <category android:name="android.intent.category.SAMPLE_CODE" />
            </intent-filter>
        </activity>

        <!-- ************************************* -->
        <!--      VIEW/WIDGET PACKAGE SAMPLES      -->
        <!-- ************************************* -->

        <activity android:name=".view.ChronometerDemo" android:label="Views/Chronometer">
            <intent-filter>
                <action android:name="android.intent.action.MAIN" />
                <category android:name="android.intent.category.SAMPLE_CODE" />
            </intent-filter>
        </activity>
        <activity android:name=".view.WebView1" android:label="Views/WebView">
            <intent-filter>
                <action android:name="android.intent.action.MAIN" />
                <category android:name="android.intent.category.SAMPLE_CODE" />
            </intent-filter>
        </activity>

        <activity android:name=".view.RelativeLayout1" android:label="Views/Layouts/RelativeLayout/1. Vertical">
            <intent-filter>
                <action android:name="android.intent.action.MAIN" />
                <category android:name="android.intent.category.SAMPLE_CODE" />
            </intent-filter>
        </activity>

        <activity android:name=".view.RelativeLayout2" android:label="Views/Layouts/RelativeLayout/2. Simple Form">
            <intent-filter>
                <action android:name="android.intent.action.MAIN" />
                <category android:name="android.intent.category.SAMPLE_CODE" />
            </intent-filter>
        </activity>

        <activity android:name=".view.LinearLayout1" android:label="Views/Layouts/LinearLayout/1. Vertical">
            <intent-filter>
                <action android:name="android.intent.action.MAIN" />
                <category android:name="android.intent.category.SAMPLE_CODE" />
            </intent-filter>
        </activity>

        <activity android:name=".view.LinearLayout2" android:label="Views/Layouts/LinearLayout/2. Vertical (Fill Screen)">
            <intent-filter>
                <action android:name="android.intent.action.MAIN" />
                <category android:name="android.intent.category.SAMPLE_CODE" />
            </intent-filter>
        </activity>

        <activity android:name=".view.LinearLayout3" android:label="Views/Layouts/LinearLayout/3. Vertical (Padded)">
            <intent-filter>
                <action android:name="android.intent.action.MAIN" />
                <category android:name="android.intent.category.SAMPLE_CODE" />
            </intent-filter>
        </activity>

        <activity android:name=".view.LinearLayout4" android:label="Views/Layouts/LinearLayout/4. Horizontal">
            <intent-filter>
                <action android:name="android.intent.action.MAIN" />
                <category android:name="android.intent.category.SAMPLE_CODE" />
            </intent-filter>
        </activity>

        <activity android:name=".view.LinearLayout5" android:label="Views/Layouts/LinearLayout/5. Simple Form">
            <intent-filter>
                <action android:name="android.intent.action.MAIN" />
                <category android:name="android.intent.category.SAMPLE_CODE" />
            </intent-filter>
        </activity>

        <activity android:name=".view.LinearLayout6" android:label="Views/Layouts/LinearLayout/6. Uniform Size">
            <intent-filter>
                <action android:name="android.intent.action.MAIN" />
                <category android:name="android.intent.category.SAMPLE_CODE" />
            </intent-filter>
        </activity>

        <activity android:name=".view.LinearLayout7" android:label="Views/Layouts/LinearLayout/7. Fill Parent">
            <intent-filter>
                <action android:name="android.intent.action.MAIN" />
                <category android:name="android.intent.category.SAMPLE_CODE" />
            </intent-filter>
        </activity>

        <activity android:name=".view.LinearLayout8" android:label="Views/Layouts/LinearLayout/8. Gravity">
            <intent-filter>
                <action android:name="android.intent.action.MAIN" />
                <category android:name="android.intent.category.SAMPLE_CODE" />
            </intent-filter>
        </activity>

        <activity android:name=".view.LinearLayout9" android:label="Views/Layouts/LinearLayout/9. Layout Weight">
            <intent-filter>
                <action android:name="android.intent.action.MAIN" />
                <category android:name="android.intent.category.SAMPLE_CODE" />
            </intent-filter>
        </activity>

        <activity android:name=".view.LinearLayout10" android:label="Views/Layouts/LinearLayout/10. Background Image">
            <intent-filter>
                <action android:name="android.intent.action.MAIN" />
                <category android:name="android.intent.category.SAMPLE_CODE" />
            </intent-filter>
        </activity>


        <activity android:name=".view.RadioGroup1" android:label="Views/Radio Group">
            <intent-filter>
                <action android:name="android.intent.action.MAIN" />
                <category android:name="android.intent.category.SAMPLE_CODE" />
            </intent-filter>
        </activity>

        <activity android:name=".view.ScrollView1" android:label="Views/Layouts/ScrollView/1. Short">
            <intent-filter>
                <action android:name="android.intent.action.MAIN" />
                <category android:name="android.intent.category.SAMPLE_CODE" />
            </intent-filter>
        </activity>

        <activity android:name=".view.ScrollView2" android:label="Views/Layouts/ScrollView/2. Long">
            <intent-filter>
                <action android:name="android.intent.action.MAIN" />
                <category android:name="android.intent.category.SAMPLE_CODE" />
            </intent-filter>
        </activity>

        <activity android:name=".view.Tabs1" android:label="Views/Tabs/Content By Id">
            <intent-filter>
                <action android:name="android.intent.action.MAIN"/>
                <category android:name="android.intent.category.SAMPLE_CODE"/>
            </intent-filter>
        </activity>

        <activity android:name=".view.Tabs2" android:label="Views/Tabs/Content By Factory">
            <intent-filter>
                <action android:name="android.intent.action.MAIN"/>
                <category android:name="android.intent.category.SAMPLE_CODE"/>
            </intent-filter>
        </activity>

        <activity android:name=".view.Tabs3" android:label="Views/Tabs/Content By Intent">
            <intent-filter>
                <action android:name="android.intent.action.MAIN"/>
                <category android:name="android.intent.category.SAMPLE_CODE"/>
            </intent-filter>
        </activity>

        <activity android:name=".view.InternalSelectionScroll" android:label="Views/Layouts/ScrollView/3. Internal Selection">
            <intent-filter>
                <action android:name="android.intent.action.MAIN" />
                <category android:name="android.intent.category.SAMPLE_CODE" />
            </intent-filter>
        </activity>

        <activity android:name=".view.TableLayout1" android:label="Views/Layouts/TableLayout/01. Basic">
            <intent-filter>
                <action android:name="android.intent.action.MAIN" />
                <category android:name="android.intent.category.SAMPLE_CODE" />
            </intent-filter>
        </activity>

        <activity android:name=".view.TableLayout2" android:label="Views/Layouts/TableLayout/02. Empty Cells">
            <intent-filter>
                <action android:name="android.intent.action.MAIN" />
                <category android:name="android.intent.category.SAMPLE_CODE" />
            </intent-filter>
        </activity>

        <activity android:name=".view.TableLayout3" android:label="Views/Layouts/TableLayout/03. Long Content">
            <intent-filter>
                <action android:name="android.intent.action.MAIN" />
                <category android:name="android.intent.category.SAMPLE_CODE" />
            </intent-filter>
        </activity>

        <activity android:name=".view.TableLayout4" android:label="Views/Layouts/TableLayout/04. Stretchable">
            <intent-filter>
                <action android:name="android.intent.action.MAIN" />
                <category android:name="android.intent.category.SAMPLE_CODE" />
            </intent-filter>
        </activity>

        <activity android:name=".view.TableLayout5" android:label="Views/Layouts/TableLayout/05. Spanning and Stretchable">
            <intent-filter>
                <action android:name="android.intent.action.MAIN" />
                <category android:name="android.intent.category.SAMPLE_CODE" />
            </intent-filter>
        </activity>

        <activity android:name=".view.TableLayout6" android:label="Views/Layouts/TableLayout/06. More Spanning and Stretchable">
            <intent-filter>
                <action android:name="android.intent.action.MAIN" />
                <category android:name="android.intent.category.SAMPLE_CODE" />
            </intent-filter>
        </activity>

        <activity android:name=".view.TableLayout7" android:label="Views/Layouts/TableLayout/07. Column Collapse">
            <intent-filter>
                <action android:name="android.intent.action.MAIN" />
                <category android:name="android.intent.category.SAMPLE_CODE" />
            </intent-filter>
        </activity>

        <activity android:name=".view.TableLayout8" android:label="Views/Layouts/TableLayout/08. Toggle Stretch">
            <intent-filter>
                <action android:name="android.intent.action.MAIN" />
                <category android:name="android.intent.category.SAMPLE_CODE" />
            </intent-filter>
        </activity>

        <activity android:name=".view.TableLayout9" android:label="Views/Layouts/TableLayout/09. Toggle Shrink">
            <intent-filter>
                <action android:name="android.intent.action.MAIN" />
                <category android:name="android.intent.category.SAMPLE_CODE" />
            </intent-filter>
        </activity>

        <activity android:name=".view.TableLayout10" android:label="Views/Layouts/TableLayout/10. Simple Form">
            <intent-filter>
                <action android:name="android.intent.action.MAIN" />
                <category android:name="android.intent.category.SAMPLE_CODE" />
            </intent-filter>
        </activity>

        <activity android:name=".view.TableLayout11" android:label="Views/Layouts/TableLayout/11. Gravity">
            <intent-filter>
                <action android:name="android.intent.action.MAIN" />
                <category android:name="android.intent.category.SAMPLE_CODE" />
            </intent-filter>
        </activity>

        <activity android:name=".view.TableLayout12" android:label="Views/Layouts/TableLayout/12. Cell Spanning">
            <intent-filter>
                <action android:name="android.intent.action.MAIN" />
                <category android:name="android.intent.category.SAMPLE_CODE" />
            </intent-filter>
        </activity>

        <activity android:name=".view.Tabs1" android:label="Views/Tabs/Content By Id">
            <intent-filter>
                <action android:name="android.intent.action.MAIN"/>
                <category android:name="android.intent.category.SAMPLE_CODE"/>
            </intent-filter>
        </activity>

        <activity android:name=".view.Tabs2" android:label="Views/Tabs/Content By Factory">
            <intent-filter>
                <action android:name="android.intent.action.MAIN"/>
                <category android:name="android.intent.category.SAMPLE_CODE"/>
            </intent-filter>
        </activity>

        <activity android:name=".view.Tabs3" android:label="Views/Tabs/Content By Intent">
            <intent-filter>
                <action android:name="android.intent.action.MAIN"/>
                <category android:name="android.intent.category.SAMPLE_CODE"/>
            </intent-filter>
        </activity>

        <activity android:name=".view.Baseline1" android:label="Views/Layouts/Baseline/1. Top">
            <intent-filter>
                <action android:name="android.intent.action.MAIN" />
                <category android:name="android.intent.category.SAMPLE_CODE" />
            </intent-filter>
        </activity>

        <activity android:name=".view.Baseline2" android:label="Views/Layouts/Baseline/2. Bottom">
            <intent-filter>
                <action android:name="android.intent.action.MAIN" />
                <category android:name="android.intent.category.SAMPLE_CODE" />
            </intent-filter>
        </activity>

        <activity android:name=".view.Baseline3" android:label="Views/Layouts/Baseline/3. Center">
            <intent-filter>
                <action android:name="android.intent.action.MAIN" />
                <category android:name="android.intent.category.SAMPLE_CODE" />
            </intent-filter>
        </activity>

        <activity android:name=".view.Baseline4" android:label="Views/Layouts/Baseline/4. Everywhere">
            <intent-filter>
                <action android:name="android.intent.action.MAIN" />
                <category android:name="android.intent.category.SAMPLE_CODE" />
            </intent-filter>
        </activity>

        <activity android:name=".view.Baseline6" android:label="Views/Layouts/Baseline/5. Multi-line">
            <intent-filter>
                <action android:name="android.intent.action.MAIN" />
                <category android:name="android.intent.category.SAMPLE_CODE" />
            </intent-filter>
        </activity>

        <activity android:name=".view.Baseline7" android:label="Views/Layouts/Baseline/6. Relative">
            <intent-filter>
                <action android:name="android.intent.action.MAIN" />
                <category android:name="android.intent.category.SAMPLE_CODE" />
            </intent-filter>
        </activity>

        <activity android:name=".view.BaselineNested1" android:label="Views/Layouts/Baseline/Nested Example 1">
            <intent-filter>
                <action android:name="android.intent.action.MAIN" />
                <category android:name="android.intent.category.SAMPLE_CODE" />
            </intent-filter>
        </activity>

        <activity android:name=".view.BaselineNested2" android:label="Views/Layouts/Baseline/Nested Example 2">
            <intent-filter>
                <action android:name="android.intent.action.MAIN" />
                <category android:name="android.intent.category.SAMPLE_CODE" />
            </intent-filter>
        </activity>

        <activity android:name=".view.BaselineNested3" android:label="Views/Layouts/Baseline/Nested Example 3">
            <intent-filter>
                <action android:name="android.intent.action.MAIN" />
                <category android:name="android.intent.category.SAMPLE_CODE" />
            </intent-filter>
        </activity>

        <activity android:name=".view.ScrollBar1" android:label="Views/ScrollBars/1. Basic">
            <intent-filter>
                <action android:name="android.intent.action.MAIN" />
                <category android:name="android.intent.category.SAMPLE_CODE" />
            </intent-filter>
        </activity>

        <activity android:name=".view.ScrollBar2" android:label="Views/ScrollBars/2. Fancy">
            <intent-filter>
                <action android:name="android.intent.action.MAIN" />
                <category android:name="android.intent.category.SAMPLE_CODE" />
            </intent-filter>
        </activity>

        <activity android:name=".view.ScrollBar3" android:label="Views/ScrollBars/3. Style">
            <intent-filter>
                <action android:name="android.intent.action.MAIN" />
                <category android:name="android.intent.category.SAMPLE_CODE" />
            </intent-filter>
        </activity>

        <activity android:name=".view.Visibility1" android:label="Views/Visibility">
            <intent-filter>
                <action android:name="android.intent.action.MAIN" />
                <category android:name="android.intent.category.SAMPLE_CODE" />
            </intent-filter>
        </activity>

        <activity android:name=".view.List1" android:label="Views/Lists/01. Array">
            <intent-filter>
                <action android:name="android.intent.action.MAIN" />
                <category android:name="android.intent.category.SAMPLE_CODE" />
            </intent-filter>
        </activity>

        <activity android:name=".view.List2" android:label="Views/Lists/02. Cursor (People)">
            <intent-filter>
                <action android:name="android.intent.action.MAIN" />
                <category android:name="android.intent.category.SAMPLE_CODE" />
            </intent-filter>
        </activity>

        <activity android:name=".view.List3" android:label="Views/Lists/03. Cursor (Phones)">
            <intent-filter>
                <action android:name="android.intent.action.MAIN" />
                <category android:name="android.intent.category.SAMPLE_CODE" />
            </intent-filter>
        </activity>

        <activity android:name=".view.List4" android:label="Views/Lists/04. ListAdapter">
            <intent-filter>
                <action android:name="android.intent.action.MAIN" />
                <category android:name="android.intent.category.SAMPLE_CODE" />
            </intent-filter>
        </activity>

        <activity android:name=".view.List5" android:label="Views/Lists/05. Separators">
            <intent-filter>
                <action android:name="android.intent.action.MAIN" />
                <category android:name="android.intent.category.SAMPLE_CODE" />
            </intent-filter>
        </activity>

        <activity android:name=".view.List6" android:label="Views/Lists/06. ListAdapter Collapsed">
            <intent-filter>
                <action android:name="android.intent.action.MAIN" />
                <category android:name="android.intent.category.SAMPLE_CODE" />
            </intent-filter>
        </activity>

        <activity android:name=".view.List7" android:label="Views/Lists/07. Cursor (Phones)">
            <intent-filter>
                <action android:name="android.intent.action.MAIN" />
                <category android:name="android.intent.category.SAMPLE_CODE" />
            </intent-filter>
        </activity>

        <activity android:name=".view.List8" android:label="Views/Lists/08. Photos">
            <intent-filter>
                <action android:name="android.intent.action.MAIN" />
                <category android:name="android.intent.category.SAMPLE_CODE" />
            </intent-filter>
        </activity>

        <activity android:name=".view.List9" android:label="Views/Lists/09. Array (Overlay)">
            <intent-filter>
                <action android:name="android.intent.action.MAIN" />
                <category android:name="android.intent.category.SAMPLE_CODE" />
            </intent-filter>
        </activity>

        <activity android:name=".view.List10" android:label="Views/Lists/10. Single choice list">
            <intent-filter>
                <action android:name="android.intent.action.MAIN" />
                <category android:name="android.intent.category.SAMPLE_CODE" />
            </intent-filter>
        </activity>

        <activity android:name=".view.List11" android:label="Views/Lists/11. Multiple choice list">
            <intent-filter>
                <action android:name="android.intent.action.MAIN" />
                <category android:name="android.intent.category.SAMPLE_CODE" />
            </intent-filter>
        </activity>

        <activity android:name=".view.List12" android:label="Views/Lists/12. Transcript">
            <intent-filter>
                <action android:name="android.intent.action.MAIN" />
                <category android:name="android.intent.category.SAMPLE_CODE" />
            </intent-filter>
        </activity>

        <activity android:name=".view.List13" android:label="Views/Lists/13. Slow Adapter">
            <intent-filter>
                <action android:name="android.intent.action.MAIN" />
                <category android:name="android.intent.category.SAMPLE_CODE" />
            </intent-filter>
        </activity>

        <activity android:name=".view.List14" android:label="Views/Lists/14. Efficient Adapter">
            <intent-filter>
                <action android:name="android.intent.action.MAIN" />
                <category android:name="android.intent.category.SAMPLE_CODE" />
            </intent-filter>
        </activity>

        <activity android:name=".view.List15" android:label="Views/Lists/15. Selection Mode">
            <intent-filter>
                <action android:name="android.intent.action.MAIN" />
                <category android:name="android.intent.category.SAMPLE_CODE" />
            </intent-filter>
        </activity>

        <activity android:name=".view.List16" android:label="Views/Lists/16. Border selection mode">
            <intent-filter>
                <action android:name="android.intent.action.MAIN" />
                <category android:name="android.intent.category.SAMPLE_CODE" />
            </intent-filter>
        </activity>

        <activity android:name=".view.ExpandableList1" android:label="Views/Expandable Lists/1. Custom Adapter">
            <intent-filter>
                <action android:name="android.intent.action.MAIN" />
                <category android:name="android.intent.category.SAMPLE_CODE" />
            </intent-filter>
        </activity>

        <activity android:name=".view.ExpandableList2" android:label="Views/Expandable Lists/2. Cursor (People)">
            <intent-filter>
                <action android:name="android.intent.action.MAIN" />
                <category android:name="android.intent.category.SAMPLE_CODE" />
            </intent-filter>
        </activity>

        <activity android:name=".view.ExpandableList3" android:label="Views/Expandable Lists/3. Simple Adapter">
            <intent-filter>
                <action android:name="android.intent.action.MAIN" />
                <category android:name="android.intent.category.SAMPLE_CODE" />
            </intent-filter>
        </activity>

        <activity android:name=".view.CustomView1"
                android:label="Views/Custom"
                android:theme="@android:style/Theme.Light">
            <intent-filter>
                <action android:name="android.intent.action.MAIN" />
                <category android:name="android.intent.category.SAMPLE_CODE" />
            </intent-filter>
        </activity>

        <activity android:name=".view.Gallery1" android:label="Views/Gallery/1. Photos">
            <intent-filter>
                <action android:name="android.intent.action.MAIN" />
                <category android:name="android.intent.category.SAMPLE_CODE" />
            </intent-filter>
        </activity>

        <activity android:name=".view.Gallery2" android:label="Views/Gallery/2. People">
            <intent-filter>
                <action android:name="android.intent.action.MAIN" />
                <category android:name="android.intent.category.SAMPLE_CODE" />
            </intent-filter>
        </activity>

        <activity android:name=".view.Spinner1" android:label="Views/Spinner">
            <intent-filter>
                <action android:name="android.intent.action.MAIN" />
                <category android:name="android.intent.category.SAMPLE_CODE" />
            </intent-filter>
        </activity>

        <activity android:name=".view.Grid1" android:label="Views/Grid/1. Icon Grid">
            <intent-filter>
                <action android:name="android.intent.action.MAIN" />
                <category android:name="android.intent.category.SAMPLE_CODE" />
            </intent-filter>
        </activity>

        <activity android:name=".view.Grid2" android:label="Views/Grid/2. Photo Grid">
            <intent-filter>
                <action android:name="android.intent.action.MAIN" />
                <category android:name="android.intent.category.SAMPLE_CODE" />
            </intent-filter>
        </activity>

        <activity android:name=".view.Grid3"
                  android:label="Views/Grid/3. Selection Mode">
            <intent-filter>
                <action android:name="android.intent.action.MAIN" />
                <category android:name="android.intent.category.SAMPLE_CODE" />
            </intent-filter>
        </activity>

        <activity android:name=".view.ImageView1"
                android:label="Views/ImageView">
            <intent-filter>
                <action android:name="android.intent.action.MAIN" />
                <category android:name="android.intent.category.SAMPLE_CODE" />
            </intent-filter>
        </activity>

        <activity android:name=".view.ImageSwitcher1"
                android:label="Views/ImageSwitcher">
            <intent-filter>
                <action android:name="android.intent.action.MAIN" />
                <category android:name="android.intent.category.SAMPLE_CODE" />
            </intent-filter>
        </activity>

        <activity android:name=".view.TextSwitcher1"
                android:label="Views/TextSwitcher">
            <intent-filter>
                <action android:name="android.intent.action.MAIN" />
                <category android:name="android.intent.category.SAMPLE_CODE" />
            </intent-filter>
        </activity>

        <activity android:name=".view.ImageButton1"
                android:label="Views/ImageButton">
            <intent-filter>
                <action android:name="android.intent.action.MAIN" />
                <category android:name="android.intent.category.SAMPLE_CODE" />
            </intent-filter>
        </activity>

        <activity android:name=".view.Animation1" android:label="Views/Animation/Shake">
            <intent-filter>
                <action android:name="android.intent.action.MAIN" />
                <category android:name="android.intent.category.SAMPLE_CODE" />
            </intent-filter>
        </activity>

        <activity android:name=".view.Animation2" android:label="Views/Animation/Push">
            <intent-filter>
                <action android:name="android.intent.action.MAIN" />
                <category android:name="android.intent.category.SAMPLE_CODE" />
            </intent-filter>
        </activity>

        <activity android:name=".view.Animation3" android:label="Views/Animation/Interpolators">
            <intent-filter>
                <action android:name="android.intent.action.MAIN" />
                <category android:name="android.intent.category.SAMPLE_CODE" />
            </intent-filter>
        </activity>

        <activity android:name=".view.LayoutAnimation1" android:label="Views/Layout Animation/1. Grid Fade">
            <intent-filter>
                <action android:name="android.intent.action.MAIN" />
                <category android:name="android.intent.category.SAMPLE_CODE" />
            </intent-filter>
        </activity>

        <activity android:name=".view.LayoutAnimation2" android:label="Views/Layout Animation/2. List Cascade">
            <intent-filter>
                <action android:name="android.intent.action.MAIN" />
                <category android:name="android.intent.category.SAMPLE_CODE" />
            </intent-filter>
        </activity>

        <activity android:name=".view.LayoutAnimation3" android:label="Views/Layout Animation/3. Reverse Order">
            <intent-filter>
                <action android:name="android.intent.action.MAIN" />
                <category android:name="android.intent.category.SAMPLE_CODE" />
            </intent-filter>
        </activity>

        <activity android:name=".view.LayoutAnimation4" android:label="Views/Layout Animation/4. Randomize">
            <intent-filter>
                <action android:name="android.intent.action.MAIN" />
                <category android:name="android.intent.category.SAMPLE_CODE" />
            </intent-filter>
        </activity>

        <activity android:name=".view.LayoutAnimation5" android:label="Views/Layout Animation/5. Grid Direction">
            <intent-filter>
                <action android:name="android.intent.action.MAIN" />
                <category android:name="android.intent.category.SAMPLE_CODE" />
            </intent-filter>
        </activity>

        <activity android:name=".view.LayoutAnimation6" android:label="Views/Layout Animation/6. Wave Scale">
            <intent-filter>
                <action android:name="android.intent.action.MAIN" />
                <category android:name="android.intent.category.SAMPLE_CODE" />
            </intent-filter>
        </activity>

        <activity android:name=".view.LayoutAnimation7" android:label="Views/Layout Animation/7. Nested Animations">
            <intent-filter>
                <action android:name="android.intent.action.MAIN" />
                <category android:name="android.intent.category.SAMPLE_CODE" />
            </intent-filter>
        </activity>

        <activity android:name=".view.Controls1"
                  android:label="Views/Controls/1. Light Theme"
                  android:theme="@android:style/Theme.Light">
            <intent-filter>
                <action android:name="android.intent.action.MAIN" />
                <category android:name="android.intent.category.SAMPLE_CODE" />
            </intent-filter>
        </activity>

        <activity android:name=".view.Controls2"
                  android:label="Views/Controls/2. Dark Theme"
                  android:theme="@android:style/Theme">
            <intent-filter>
                <action android:name="android.intent.action.MAIN" />
                <category android:name="android.intent.category.SAMPLE_CODE" />
            </intent-filter>
        </activity>

        <activity android:name=".view.Controls3"
                  android:label="Views/Controls/3. Holo Light Theme"
                  android:theme="@android:style/Theme.Light.Holo">
            <intent-filter>
                <action android:name="android.intent.action.MAIN" />
                <category android:name="android.intent.category.SAMPLE_CODE" />
            </intent-filter>
        </activity>

        <activity android:name=".view.Controls4"
                  android:label="Views/Controls/4. Holo Dark Theme"
                  android:theme="@android:style/Theme.Holo">
            <intent-filter>
                <action android:name="android.intent.action.MAIN" />
                <category android:name="android.intent.category.SAMPLE_CODE" />
            </intent-filter>
        </activity>

        <activity android:name=".view.Buttons1"
                android:label="Views/Buttons">
            <intent-filter>
                <action android:name="android.intent.action.MAIN" />
                <category android:name="android.intent.category.SAMPLE_CODE" />
            </intent-filter>
        </activity>

        <activity android:name=".view.AutoComplete1" android:label="Views/Auto Complete/1. Screen Top">
            <intent-filter>
                <action android:name="android.intent.action.MAIN" />
                <category android:name="android.intent.category.SAMPLE_CODE" />
            </intent-filter>
        </activity>

        <activity android:name=".view.AutoComplete2" android:label="Views/Auto Complete/2. Screen Bottom">
            <intent-filter>
                <action android:name="android.intent.action.MAIN" />
                <category android:name="android.intent.category.SAMPLE_CODE" />
            </intent-filter>
        </activity>

        <activity android:name=".view.AutoComplete3" android:label="Views/Auto Complete/3. Scroll">
            <intent-filter>
                <action android:name="android.intent.action.MAIN" />
                <category android:name="android.intent.category.SAMPLE_CODE" />
            </intent-filter>
        </activity>

        <activity android:name=".view.AutoComplete4" android:label="Views/Auto Complete/4. Contacts">
            <intent-filter>
                <action android:name="android.intent.action.MAIN" />
                <category android:name="android.intent.category.SAMPLE_CODE" />
            </intent-filter>
        </activity>

        <activity android:name=".view.AutoComplete5" android:label="Views/Auto Complete/5. Contacts with Hint">
            <intent-filter>
                <action android:name="android.intent.action.MAIN" />
                <category android:name="android.intent.category.SAMPLE_CODE" />
            </intent-filter>
        </activity>

        <activity android:name=".view.AutoComplete6" android:label="Views/Auto Complete/6. Multiple items">
            <intent-filter>
                <action android:name="android.intent.action.MAIN" />
                <category android:name="android.intent.category.SAMPLE_CODE" />
            </intent-filter>
        </activity>

        <activity android:name=".view.ProgressBar1" android:label="Views/Progress Bar/1. Incremental">
            <intent-filter>
                <action android:name="android.intent.action.MAIN" />
                <category android:name="android.intent.category.SAMPLE_CODE" />
            </intent-filter>
        </activity>

        <activity android:name=".view.ProgressBar2" android:label="Views/Progress Bar/2. Smooth">
            <intent-filter>
                <action android:name="android.intent.action.MAIN" />
                <category android:name="android.intent.category.SAMPLE_CODE" />
            </intent-filter>
        </activity>

        <activity android:name=".view.ProgressBar3" android:label="Views/Progress Bar/3. Dialogs">
            <intent-filter>
                <action android:name="android.intent.action.MAIN" />
                <category android:name="android.intent.category.SAMPLE_CODE" />
            </intent-filter>
        </activity>

        <activity android:name=".view.ProgressBar4" android:label="Views/Progress Bar/4. In Title Bar">
            <intent-filter>
                <action android:name="android.intent.action.MAIN" />
                <category android:name="android.intent.category.SAMPLE_CODE" />
            </intent-filter>
        </activity>

        <activity android:name=".view.SeekBar1" android:label="Views/Seek Bar">
            <intent-filter>
                <action android:name="android.intent.action.MAIN" />
                <category android:name="android.intent.category.SAMPLE_CODE" />
            </intent-filter>
        </activity>

        <activity android:name=".view.RatingBar1" android:label="Views/Rating Bar">
            <intent-filter>
                <action android:name="android.intent.action.MAIN" />
                <category android:name="android.intent.category.SAMPLE_CODE" />
            </intent-filter>
        </activity>

        <activity android:name=".view.Focus1" android:label="Views/Focus/1. Vertical">
            <intent-filter>
                <action android:name="android.intent.action.MAIN" />
                <category android:name="android.intent.category.SAMPLE_CODE" />
            </intent-filter>
        </activity>

        <activity android:name=".view.Focus2" android:label="Views/Focus/2. Horizontal">
            <intent-filter>
                <action android:name="android.intent.action.MAIN" />
                <category android:name="android.intent.category.SAMPLE_CODE" />
            </intent-filter>
        </activity>

        <activity android:name=".view.Focus3" android:label="Views/Focus/3. Circular">
            <intent-filter>
                <action android:name="android.intent.action.MAIN" />
                <category android:name="android.intent.category.SAMPLE_CODE" />
            </intent-filter>
        </activity>

        <activity android:name=".view.InternalSelectionFocus" android:label="Views/Focus/4. Internal Selection">
            <intent-filter>
                <action android:name="android.intent.action.MAIN" />
                <category android:name="android.intent.category.SAMPLE_CODE" />
            </intent-filter>
        </activity>

        <activity android:name=".view.DateWidgets1" android:label="Views/Date Widgets/1. Dialog">
            <intent-filter>
                <action android:name="android.intent.action.MAIN" />
                <category android:name="android.intent.category.SAMPLE_CODE" />
            </intent-filter>
        </activity>

        <activity android:name=".view.DateWidgets2" android:label="Views/Date Widgets/2. Inline">
            <intent-filter>
                <action android:name="android.intent.action.MAIN" />
                <category android:name="android.intent.category.SAMPLE_CODE" />
            </intent-filter>
        </activity>

<<<<<<< HEAD
        <activity android:name=".view.PopupMenu1" android:label="Views/Popup Menu">
            <intent-filter>
                <action android:name="android.intent.action.MAIN" />
                <category android:name="android.intent.category.SAMPLE_CODE" />
            </intent-filter>
        </activity>

        <activity android:name=".view.RotatingButton" android:label="Views/Rotating Button">
=======
        <activity android:name=".view.SecureView" android:label="Views/Secure View">
>>>>>>> 2073f44b
            <intent-filter>
                <action android:name="android.intent.action.MAIN" />
                <category android:name="android.intent.category.SAMPLE_CODE" />
            </intent-filter>
        </activity>

        <!-- ************************************* -->
        <!--           GRAPHICS SAMPLES            -->
        <!-- ************************************* -->

        <activity android:name=".graphics.kube.Kube" android:label="Graphics/OpenGL ES/Kube"
                android:configChanges="orientation|keyboardHidden">
            <intent-filter>
                <action android:name="android.intent.action.MAIN" />
                <category android:name="android.intent.category.SAMPLE_CODE" />
            </intent-filter>
        </activity>

        <activity android:name=".graphics.Compass" android:label="Graphics/Compass">
            <intent-filter>
                <action android:name="android.intent.action.MAIN" />
                <category android:name="android.intent.category.SAMPLE_CODE" />
            </intent-filter>
        </activity>

        <activity android:name=".graphics.CameraPreview" android:label="Graphics/CameraPreview" android:screenOrientation="landscape">
            <intent-filter>
                <action android:name="android.intent.action.MAIN" />
                <category android:name="android.intent.category.SAMPLE_CODE" />
            </intent-filter>
        </activity>

        <activity android:name=".graphics.CompressedTextureActivity"
                android:label="Graphics/OpenGL ES/Compressed Texture"
                android:theme="@android:style/Theme.NoTitleBar"
                android:configChanges="orientation|keyboardHidden">
            <intent-filter>
                <action android:name="android.intent.action.MAIN" />
                <category android:name="android.intent.category.SAMPLE_CODE" />
            </intent-filter>
        </activity>

        <activity android:name=".graphics.CubeMapActivity"
                android:label="Graphics/OpenGL ES/Cube Map"
                android:theme="@android:style/Theme.NoTitleBar"
                android:configChanges="orientation|keyboardHidden">
            <intent-filter>
                <action android:name="android.intent.action.MAIN" />
                <category android:name="android.intent.category.SAMPLE_CODE" />
            </intent-filter>
        </activity>


        <activity android:name=".graphics.FrameBufferObjectActivity"
                android:label="Graphics/OpenGL ES/Frame Buffer Object"
                android:theme="@android:style/Theme.NoTitleBar"
                android:configChanges="orientation|keyboardHidden">
            <intent-filter>
                <action android:name="android.intent.action.MAIN" />
                <category android:name="android.intent.category.SAMPLE_CODE" />
            </intent-filter>
        </activity>

        <activity android:name=".graphics.GLSurfaceViewActivity"
                android:label="Graphics/OpenGL ES/GLSurfaceView"
                android:theme="@android:style/Theme.NoTitleBar"
                android:configChanges="orientation|keyboardHidden">
            <intent-filter>
                <action android:name="android.intent.action.MAIN" />
                <category android:name="android.intent.category.SAMPLE_CODE" />
            </intent-filter>
        </activity>

        <activity android:name=".graphics.GLES20Activity"
                android:label="Graphics/OpenGL ES/OpenGL ES 2.0"
                android:theme="@android:style/Theme.NoTitleBar"
                android:configChanges="orientation|keyboardHidden">
            <intent-filter>
                <action android:name="android.intent.action.MAIN" />
                <category android:name="android.intent.category.SAMPLE_CODE" />
            </intent-filter>
        </activity>

        <activity android:name=".graphics.MatrixPaletteActivity"
                android:label="Graphics/OpenGL ES/Matrix Palette Skinning"
                android:configChanges="orientation|keyboardHidden">
            <intent-filter>
                <action android:name="android.intent.action.MAIN" />
                <category android:name="android.intent.category.SAMPLE_CODE" />
            </intent-filter>
        </activity>

        <activity android:name=".graphics.TranslucentGLSurfaceViewActivity"
                android:label="Graphics/OpenGL ES/Translucent GLSurfaceView"
                android:theme="@style/Theme.Translucent"
                android:configChanges="orientation|keyboardHidden">
            <intent-filter>
                <action android:name="android.intent.action.MAIN" />
                <category android:name="android.intent.category.SAMPLE_CODE" />
            </intent-filter>
        </activity>

        <activity android:name=".graphics.TriangleActivity"
                android:label="Graphics/OpenGL ES/Textured Triangle"
                android:theme="@android:style/Theme.NoTitleBar"
                android:configChanges="orientation|keyboardHidden">
            <intent-filter>
                <action android:name="android.intent.action.MAIN" />
                <category android:name="android.intent.category.SAMPLE_CODE" />
            </intent-filter>
        </activity>

        <activity android:name=".graphics.spritetext.SpriteTextActivity"
                android:label="Graphics/OpenGL ES/Sprite Text"
                android:theme="@android:style/Theme.NoTitleBar"
                android:configChanges="orientation|keyboardHidden">
            <intent-filter>
                <action android:name="android.intent.action.MAIN" />
                <category android:name="android.intent.category.SAMPLE_CODE" />
            </intent-filter>
        </activity>

        <activity android:name=".graphics.TouchRotateActivity"
                android:label="Graphics/OpenGL ES/Touch Rotate"
                android:theme="@android:style/Theme.NoTitleBar"
                android:configChanges="orientation|keyboardHidden">
            <intent-filter>
                <action android:name="android.intent.action.MAIN" />
                <category android:name="android.intent.category.SAMPLE_CODE" />
            </intent-filter>
        </activity>

        <activity android:name=".graphics.PolyToPoly" android:label="Graphics/PolyToPoly">
            <intent-filter>
                <action android:name="android.intent.action.MAIN" />
                <category android:name="android.intent.category.SAMPLE_CODE" />
            </intent-filter>
        </activity>

        <activity android:name=".graphics.ScaleToFit" android:label="Graphics/ScaleToFit">
            <intent-filter>
                <action android:name="android.intent.action.MAIN" />
                <category android:name="android.intent.category.SAMPLE_CODE" />
            </intent-filter>
        </activity>

        <activity android:name=".graphics.RoundRects" android:label="Graphics/RoundRects">
            <intent-filter>
                <action android:name="android.intent.action.MAIN" />
                <category android:name="android.intent.category.SAMPLE_CODE" />
            </intent-filter>
        </activity>

        <activity android:name=".graphics.ShapeDrawable1" android:label="Graphics/Drawable/ShapeDrawable">
            <intent-filter>
                <action android:name="android.intent.action.MAIN" />
                <category android:name="android.intent.category.SAMPLE_CODE" />
            </intent-filter>
        </activity>

        <activity android:name=".graphics.SurfaceViewOverlay"
                android:label="Graphics/SurfaceView Overlay">
            <intent-filter>
                <action android:name="android.intent.action.MAIN" />
                <category android:name="android.intent.category.SAMPLE_CODE" />
            </intent-filter>
        </activity>

        <activity android:name=".graphics.WindowSurface"
                android:label="Graphics/Surface Window">
            <intent-filter>
                <action android:name="android.intent.action.MAIN" />
                <category android:name="android.intent.category.SAMPLE_CODE" />
            </intent-filter>
        </activity>

        <activity android:name=".graphics.TextAlign" android:label="Graphics/Text Align">
            <intent-filter>
                <action android:name="android.intent.action.MAIN" />
                <category android:name="android.intent.category.SAMPLE_CODE" />
            </intent-filter>
        </activity>

        <activity android:name=".graphics.Arcs" android:label="Graphics/Arcs">
            <intent-filter>
                <action android:name="android.intent.action.MAIN" />
                <category android:name="android.intent.category.SAMPLE_CODE" />
            </intent-filter>
        </activity>

        <activity android:name=".graphics.Patterns" android:label="Graphics/Patterns">
            <intent-filter>
                <action android:name="android.intent.action.MAIN" />
                <category android:name="android.intent.category.SAMPLE_CODE" />
            </intent-filter>
        </activity>

        <activity android:name=".graphics.Clipping" android:label="Graphics/Clipping">
            <intent-filter>
                <action android:name="android.intent.action.MAIN" />
                <category android:name="android.intent.category.SAMPLE_CODE" />
            </intent-filter>
        </activity>

        <activity android:name=".graphics.Layers" android:label="Graphics/Layers">
            <intent-filter>
                <action android:name="android.intent.action.MAIN" />
                <category android:name="android.intent.category.SAMPLE_CODE" />
            </intent-filter>
        </activity>

        <activity android:name=".graphics.UnicodeChart" android:label="Graphics/UnicodeChart">
            <intent-filter>
                <action android:name="android.intent.action.MAIN" />
                <category android:name="android.intent.category.SAMPLE_CODE" />
            </intent-filter>
        </activity>

        <activity android:name=".graphics.PathFillTypes" android:label="Graphics/PathFillTypes">
            <intent-filter>
                <action android:name="android.intent.action.MAIN" />
                <category android:name="android.intent.category.SAMPLE_CODE" />
            </intent-filter>
        </activity>

        <activity android:name=".graphics.Pictures" android:label="Graphics/Pictures">
            <intent-filter>
                <action android:name="android.intent.action.MAIN" />
                <category android:name="android.intent.category.SAMPLE_CODE" />
            </intent-filter>
        </activity>

        <activity android:name=".graphics.Vertices" android:label="Graphics/Vertices">
            <intent-filter>
                <action android:name="android.intent.action.MAIN" />
                <category android:name="android.intent.category.SAMPLE_CODE" />
            </intent-filter>
        </activity>

        <activity android:name=".graphics.AnimateDrawables" android:label="Graphics/AnimateDrawables">
            <intent-filter>
                <action android:name="android.intent.action.MAIN" />
                <category android:name="android.intent.category.SAMPLE_CODE" />
            </intent-filter>
        </activity>

        <activity android:name=".graphics.SensorTest" android:label="Graphics/SensorTest">
            <intent-filter>
                <action android:name="android.intent.action.MAIN" />
                <category android:name="android.intent.category.SAMPLE_CODE" />
            </intent-filter>
        </activity>

        <activity android:name=".graphics.AlphaBitmap" android:label="Graphics/AlphaBitmap">
            <intent-filter>
                <action android:name="android.intent.action.MAIN" />
                <category android:name="android.intent.category.SAMPLE_CODE" />
            </intent-filter>
        </activity>

        <activity android:name=".graphics.Regions" android:label="Graphics/Regions">
            <intent-filter>
                <action android:name="android.intent.action.MAIN" />
                <category android:name="android.intent.category.SAMPLE_CODE" />
            </intent-filter>
        </activity>

        <activity android:name=".graphics.Sweep" android:label="Graphics/Sweep">
            <intent-filter>
                <action android:name="android.intent.action.MAIN" />
                <category android:name="android.intent.category.SAMPLE_CODE" />
            </intent-filter>
        </activity>

        <activity android:name=".graphics.BitmapMesh" android:label="Graphics/BitmapMesh">
            <intent-filter>
                <action android:name="android.intent.action.MAIN" />
                <category android:name="android.intent.category.SAMPLE_CODE" />
            </intent-filter>
        </activity>

        <activity android:name=".graphics.MeasureText" android:label="Graphics/MeasureText">
            <intent-filter>
                <action android:name="android.intent.action.MAIN" />
                <category android:name="android.intent.category.SAMPLE_CODE" />
            </intent-filter>
        </activity>

        <activity android:name=".graphics.Typefaces" android:label="Graphics/Typefaces">
            <intent-filter>
                <action android:name="android.intent.action.MAIN" />
                <category android:name="android.intent.category.SAMPLE_CODE" />
            </intent-filter>
        </activity>

        <activity android:name=".graphics.FingerPaint" android:label="Graphics/FingerPaint">
            <intent-filter>
                <action android:name="android.intent.action.MAIN" />
                <category android:name="android.intent.category.SAMPLE_CODE" />
            </intent-filter>
        </activity>

        <activity android:name=".graphics.ColorMatrixSample" android:label="Graphics/ColorMatrix">
            <intent-filter>
                <action android:name="android.intent.action.MAIN" />
                <category android:name="android.intent.category.SAMPLE_CODE" />
            </intent-filter>
        </activity>

        <activity android:name=".graphics.BitmapDecode" android:label="Graphics/BitmapDecode">
            <intent-filter>
                <action android:name="android.intent.action.MAIN" />
                <category android:name="android.intent.category.SAMPLE_CODE" />
            </intent-filter>
        </activity>

        <activity android:name=".graphics.ColorFilters" android:label="Graphics/ColorFilters">
            <intent-filter>
                <action android:name="android.intent.action.MAIN" />
                <category android:name="android.intent.category.SAMPLE_CODE" />
            </intent-filter>
        </activity>

        <activity android:name=".graphics.CreateBitmap" android:label="Graphics/CreateBitmap">
            <intent-filter>
                <action android:name="android.intent.action.MAIN" />
                <category android:name="android.intent.category.SAMPLE_CODE" />
            </intent-filter>
        </activity>

        <activity android:name=".graphics.DrawPoints" android:label="Graphics/Points">
            <intent-filter>
                <action android:name="android.intent.action.MAIN" />
                <category android:name="android.intent.category.SAMPLE_CODE" />
            </intent-filter>
        </activity>

        <activity android:name=".graphics.TouchPaint" android:label="Graphics/Touch Paint"
                android:theme="@style/Theme.Black"
                android:configChanges="keyboard|keyboardHidden|navigation|orientation">
            <intent-filter>
                <action android:name="android.intent.action.MAIN" />
                <category android:name="android.intent.category.SAMPLE_CODE" />
            </intent-filter>
        </activity>

        <activity android:name=".graphics.BitmapPixels" android:label="Graphics/BitmapPixels">
            <intent-filter>
                <action android:name="android.intent.action.MAIN" />
                <category android:name="android.intent.category.SAMPLE_CODE" />
            </intent-filter>
        </activity>

        <activity android:name=".graphics.Xfermodes" android:label="Graphics/Xfermodes">
            <intent-filter>
                <action android:name="android.intent.action.MAIN" />
                <category android:name="android.intent.category.SAMPLE_CODE" />
            </intent-filter>
        </activity>

        <activity android:name=".graphics.PathEffects" android:label="Graphics/PathEffects">
            <intent-filter>
                <action android:name="android.intent.action.MAIN" />
                <category android:name="android.intent.category.SAMPLE_CODE" />
            </intent-filter>
        </activity>

        <activity android:name=".graphics.GradientDrawable1" android:label="Graphics/Drawable/GradientDrawable">
            <intent-filter>
                <action android:name="android.intent.action.MAIN" />
                <category android:name="android.intent.category.SAMPLE_CODE" />
            </intent-filter>
        </activity>

        <activity android:name=".graphics.PurgeableBitmap" android:label="Graphics/PurgeableBitmap/NonPurgeable">
            <intent-filter>
                <action android:name="android.intent.action.MAIN" />
                <category android:name="android.intent.category.SAMPLE_CODE" />
            </intent-filter>
        </activity>

       <activity-alias android:targetActivity=".graphics.PurgeableBitmap" android:name="Purgeable" android:label="Graphics/PurgeableBitmap/Purgeable">
            <intent-filter>
                <action android:name="android.intent.action.MAIN" />
                <category android:name="android.intent.category.SAMPLE_CODE" />
            </intent-filter>
        </activity-alias>

        <activity android:name=".graphics.DensityActivity" android:label="Graphics/Density">
            <intent-filter>
                <action android:name="android.intent.action.MAIN" />
                <category android:name="android.intent.category.SAMPLE_CODE" />
            </intent-filter>
        </activity>

        <!-- ************************************* -->
        <!--             MEDIA SAMPLES             -->
        <!-- ************************************* -->

        <activity android:name=".media.MediaPlayerDemo" android:label="Media/MediaPlayer">
            <intent-filter>
                <action android:name="android.intent.action.MAIN" />
                <category android:name="android.intent.category.SAMPLE_CODE" />
            </intent-filter>
        </activity>

        <activity android:name=".media.MediaPlayerDemo_Audio" android:label="Media/MediaPlayer">
            <intent-filter>
                <category android:name="android.intent.category.SAMPLE_CODE" />
            </intent-filter>
        </activity>

        <activity android:name=".media.MediaPlayerDemo_Video" android:label="Media/MediaPlayer">
            <intent-filter>
                <category android:name="android.intent.category.SAMPLE_CODE" />
            </intent-filter>
        </activity>

        <activity android:name=".media.VideoViewDemo" android:label="Media/VideoView">
            <intent-filter>
                <action android:name="android.intent.action.MAIN" />
                <category android:name="android.intent.category.SAMPLE_CODE" />
            </intent-filter>
        </activity>

        <!-- ************************************* -->
        <!--      APPWIDGET PACKAGE SAMPLES           -->
        <!-- ************************************* -->

        <receiver android:name=".appwidget.ExampleAppWidgetProvider">
            <meta-data android:name="android.appwidget.provider"
                    android:resource="@xml/appwidget_provider" />
            <intent-filter>
                <action android:name="android.appwidget.action.APPWIDGET_UPDATE" />
            </intent-filter>
        </receiver>

        <activity android:name=".appwidget.ExampleAppWidgetConfigure">
            <intent-filter>
                <action android:name="android.appwidget.action.APPWIDGET_CONFIGURE" />
            </intent-filter>
        </activity>

        <receiver android:name=".appwidget.ExampleBroadcastReceiver" android:enabled="false">
            <intent-filter>
                <action android:name="android.intent.ACTION_TIMEZONE_CHANGED" />
                <action android:name="android.intent.ACTION_TIME" />
            </intent-filter>
        </receiver>

        <!-- ************************************* -->
        <!--             OTHER SAMPLES             -->
        <!-- ************************************* -->

        <activity android:name=".text.Link" android:label="Text/Linkify">
            <intent-filter>
                <action android:name="android.intent.action.MAIN" />
                <category android:name="android.intent.category.SAMPLE_CODE" />
            </intent-filter>
        </activity>

        <activity android:name=".text.Marquee" android:label="Text/Marquee">
            <intent-filter>
                <action android:name="android.intent.action.MAIN" />
                <category android:name="android.intent.category.SAMPLE_CODE" />
            </intent-filter>
        </activity>

        <activity android:name=".text.LogTextBox1" android:label="Text/LogTextBox">
            <intent-filter>
                <action android:name="android.intent.action.MAIN" />
                <category android:name="android.intent.category.SAMPLE_CODE" />
            </intent-filter>
        </activity>

    </application>

    <instrumentation android:name=".app.LocalSampleInstrumentation"
        android:targetPackage="com.example.android.apis"
        android:label="Local Sample" />

</manifest><|MERGE_RESOLUTION|>--- conflicted
+++ resolved
@@ -1743,7 +1743,6 @@
             </intent-filter>
         </activity>
 
-<<<<<<< HEAD
         <activity android:name=".view.PopupMenu1" android:label="Views/Popup Menu">
             <intent-filter>
                 <action android:name="android.intent.action.MAIN" />
@@ -1752,9 +1751,13 @@
         </activity>
 
         <activity android:name=".view.RotatingButton" android:label="Views/Rotating Button">
-=======
+            <intent-filter>
+                <action android:name="android.intent.action.MAIN" />
+                <category android:name="android.intent.category.SAMPLE_CODE" />
+            </intent-filter>
+        </activity>
+
         <activity android:name=".view.SecureView" android:label="Views/Secure View">
->>>>>>> 2073f44b
             <intent-filter>
                 <action android:name="android.intent.action.MAIN" />
                 <category android:name="android.intent.category.SAMPLE_CODE" />
