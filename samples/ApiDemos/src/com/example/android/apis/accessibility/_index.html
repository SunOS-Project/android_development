<h3 id="Accessibility">Accessibility</h3>
<dl>
  <dt><a href="ClockBackService.html">Accessibility Service</a></dt>
  <dd>
    This is an example of an accessibility service that provides custom feedback for the Clock
    application which comes by default with Android devices. It is a hands-on example of various
    ways to utilize the accessibility API for providing alternative and complementary feedback.
    The sample demonstrates how to provide application specific feedback &mdash; the service
    handles only accessibility events from the Clock application. Further, the sample demonstrates
    how to provide dynamic, context-dependent feedback &mdash; feedback type changes depending on
    the ringer mode.
  </dd>
<<<<<<< HEAD
=======
</dl>

<dl>
>>>>>>> cb0d49cd
  <dt><a href="TaskBackService.html">Window Querying Accessibility Service</a></dt>
  <dd>
    Demonstrates several new accessibility features in Ice Cream Sandwich,
    including the ability for an AccessibilityService to traverse the view
    hierarchy using AccessibilityNodeInfo objects, service configuration via
    xml files, and adding additional information to AccessibilityEvents using
    AccessibilityRecords.
  </dd>
<<<<<<< HEAD
  <dt><a href="AccessibilityNodeProviderActivity.html">Accessibility Node Provider</a></dt>
  <dd>Demonstrates how to develop an accessibility node provider which manages a virtual
    View tree reported to accessibility services. The virtual subtree is rooted at a View
    that draws complex content and reports itself as a tree of virtual views, thus conveying
    its logical structure.
=======
</dl>

<dl>
  <dt><a href="CustomViewAccessibilityActivity.html">Custom View Accessibility</a></dt>
  <dd>Demonstrates how to implement accessibility support of custom views. Custom view
      is a tailored widget developed by extending the base classes in the android.view
      package. This sample shows how to implement the accessibility behavior via both
      inheritance (non backwards compatible) and composition (backwards compatible).
>>>>>>> cb0d49cd
  </dd>
</dl><|MERGE_RESOLUTION|>--- conflicted
+++ resolved
@@ -10,12 +10,9 @@
     how to provide dynamic, context-dependent feedback &mdash; feedback type changes depending on
     the ringer mode.
   </dd>
-<<<<<<< HEAD
-=======
 </dl>
 
 <dl>
->>>>>>> cb0d49cd
   <dt><a href="TaskBackService.html">Window Querying Accessibility Service</a></dt>
   <dd>
     Demonstrates several new accessibility features in Ice Cream Sandwich,
@@ -24,13 +21,12 @@
     xml files, and adding additional information to AccessibilityEvents using
     AccessibilityRecords.
   </dd>
-<<<<<<< HEAD
   <dt><a href="AccessibilityNodeProviderActivity.html">Accessibility Node Provider</a></dt>
   <dd>Demonstrates how to develop an accessibility node provider which manages a virtual
     View tree reported to accessibility services. The virtual subtree is rooted at a View
     that draws complex content and reports itself as a tree of virtual views, thus conveying
     its logical structure.
-=======
+  </dd>
 </dl>
 
 <dl>
@@ -39,6 +35,5 @@
       is a tailored widget developed by extending the base classes in the android.view
       package. This sample shows how to implement the accessibility behavior via both
       inheritance (non backwards compatible) and composition (backwards compatible).
->>>>>>> cb0d49cd
   </dd>
 </dl>