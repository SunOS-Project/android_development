--- conflicted
+++ resolved
@@ -268,13 +268,8 @@
             }
             return true;
         }
-<<<<<<< HEAD
-
-        private void drawPoint(float x, float y, float pressure, float size) {
-=======
-        
+
         private void drawPoint(float x, float y, float pressure, float width) {
->>>>>>> 4110368b
             //Log.i("TouchPaint", "Drawing: " + x + "x" + y + " p="
             //        + pressure + " width=" + width);
             if (width < 1) width = 1;
