#!/usr/bin/env python3
#
# Copyright (C) 2020 The Android Open Source Project
#
# Licensed under the Apache License, Version 2.0 (the "License");
# you may not use this file except in compliance with the License.
# You may obtain a copy of the License at
#
#      http://www.apache.org/licenses/LICENSE-2.0
#
# Unless required by applicable law or agreed to in writing, software
# distributed under the License is distributed on an "AS IS" BASIS,
# WITHOUT WARRANTIES OR CONDITIONS OF ANY KIND, either express or implied.
# See the License for the specific language governing permissions and
# limitations under the License.
#
"""Unzips and installs the vendor snapshot."""

import argparse
import glob
import logging
import os
import re
import shutil
import subprocess
import sys
import tempfile
import textwrap
import json

INDENT = ' ' * 4


def get_notice_path(module_name):
    return os.path.join('NOTICE_FILES', module_name + '.txt')


def get_target_arch(json_rel_path):
    return json_rel_path.split('/')[0]


def get_arch(json_rel_path):
    return json_rel_path.split('/')[1].split('-')[1]


def get_variation(json_rel_path):
    return json_rel_path.split('/')[2]

# convert .bp prop dictionary to .bp prop string
def gen_bp_prop(prop, ind):
    bp = ''
    for key in sorted(prop):
        val = prop[key]

        # Skip empty list or dict, rather than printing empty prop like
        # "key: []," or "key: {},"
        if type(val) == list and len(val) == 0:
            continue
        if type(val) == dict and gen_bp_prop(val, '') == '':
            continue

        bp += ind + key + ': '
        if type(val) == bool:
            bp += 'true,\n' if val else 'false,\n'
        elif type(val) == str:
            bp += '"%s",\n' % val
        elif type(val) == list:
            bp += '[\n'
            for elem in val:
                bp += ind + INDENT + '"%s",\n' % elem
            bp += ind + '],\n'
        elif type(val) == dict:
            bp += '{\n'
            bp += gen_bp_prop(val, ind + INDENT)
            bp += ind + '},\n'
        else:
            raise TypeError('unsupported type %s for gen_bp_prop' % type(val))
    return bp


# Remove non-existent dirs from given list. Emits warning for such dirs.
def remove_invalid_dirs(paths, bp_dir, module_name):
    ret = []
    for path in paths:
        if os.path.isdir(os.path.join(bp_dir, path)):
            ret.append(path)
        else:
            logging.warning('Dir "%s" of module "%s" does not exist', path,
                            module_name)
    return ret


JSON_TO_BP = {
    'ModuleName': 'name',
    'ModuleStemName': 'stem',
    'RelativeInstallPath': 'relative_install_path',
    'ExportedDirs': 'export_include_dirs',
    'ExportedSystemDirs': 'export_system_include_dirs',
    'ExportedFlags': 'export_flags',
    'Sanitize': 'sanitize',
    'SanitizeMinimalDep': 'sanitize_minimal_dep',
    'SanitizeUbsanDep': 'sanitize_ubsan_dep',
    # TODO(b/181815415) remove is_lldnk when possible
    'IsLlndk': 'is_llndk',
    'Symlinks': 'symlinks',
    'StaticExecutable': 'static_executable',
    'InstallInRoot': 'install_in_root',
    'InitRc': 'init_rc',
    'VintfFragments': 'vintf_fragments',
    'SharedLibs': 'shared_libs',
    'StaticLibs': 'static_libs',
    'RuntimeLibs': 'runtime_libs',
    'Required': 'required',
    'Filename': 'filename',
<<<<<<< HEAD
=======
    'CrateName': 'crate_name',
>>>>>>> c5a35c6e
    'Prebuilt': 'prebuilt',
}

SANITIZER_VARIANT_PROPS = {
    'export_include_dirs',
    'export_system_include_dirs',
    'export_flags',
    'sanitize_minimal_dep',
    'sanitize_ubsan_dep',
    'src',
}

EXPORTED_FLAGS_PROPS = {
    'export_include_dirs',
    'export_system_include_dirs',
    'export_flags',
}

# Convert json file to Android.bp prop dictionary
def convert_json_to_bp_prop(json_path, bp_dir):
    prop = json.load(json_path)
    return convert_json_data_to_bp_prop(prop, bp_dir)

# Converts parsed json dictionary (which is intermediate) to Android.bp prop
# dictionary. This validates paths such as include directories and init_rc
# files while converting.
def convert_json_data_to_bp_prop(prop, bp_dir):
    ret = {}

    module_name = prop['ModuleName']
    ret['name'] = module_name

    # Soong will complain about non-existing paths on Android.bp. There might
    # be missing files among generated header files, so check all exported
    # directories and filter out invalid ones. Emits warning for such dirs.
    # TODO: fix soong to track all generated headers correctly
    for key in {'ExportedDirs', 'ExportedSystemDirs'}:
        if key in prop:
            prop[key] = remove_invalid_dirs(prop[key], bp_dir, module_name)

    for key in prop:
        if key in JSON_TO_BP:
            ret[JSON_TO_BP[key]] = prop[key]
        else:
            logging.warning('Unknown prop "%s" of module "%s"', key,
                            module_name)

    return ret

def is_64bit_arch(arch):
    return '64' in arch # arm64, x86_64

def remove_keys_from_dict(keys, d):
    # May contain subdictionaries (e.g. cfi), so recursively erase
    for k in list(d.keys()):
        if k in keys:
            del d[k]
        elif type(d[k]) == dict:
            remove_keys_from_dict(keys, d[k])

def reexport_vndk_header(name, arch_props):
    remove_keys_from_dict(EXPORTED_FLAGS_PROPS, arch_props)
    for arch in arch_props:
        arch_props[arch]['shared_libs'] = [name]
        arch_props[arch]['export_shared_lib_headers'] = [name]

def gen_bp_module(image, variation, name, version, target_arch, vndk_list, arch_props, bp_dir):
    # Generate Android.bp module for given snapshot.
    # If a vndk library with the same name exists, reuses exported flags of the vndk library,
    # instead of the snapshot's own flags.
    prop = {
        # These are common for all snapshot modules.
        image: True,
        'arch': {},
    }

    if variation != 'etc':
        prop['version'] = str(version)
        prop['target_arch'] = target_arch
    else:
        prop['prefer'] = True

    reexport_vndk_name = name
    if reexport_vndk_name == "libc++_static":
        reexport_vndk_name = "libc++"

    if reexport_vndk_name in vndk_list:
        if variation == 'shared':
            logging.error("Module %s is both vendor snapshot shared and vndk" % name)
        reexport_vndk_header(reexport_vndk_name, arch_props)

    # Factor out common prop among architectures to minimize Android.bp.
    common_prop = None
    for arch in arch_props:
        if common_prop is None:
            common_prop = dict()
            for k in arch_props[arch]:
                common_prop[k] = arch_props[arch][k]
            continue
        for k in list(common_prop.keys()):
            if k not in arch_props[arch] or common_prop[k] != arch_props[arch][k]:
                del common_prop[k]

    # Some keys has to be arch_props to prevent 32-bit only modules from being
    # used as 64-bit modules, and vice versa.
    for arch_prop_key in ['src', 'cfi']:
        if arch_prop_key in common_prop:
            del common_prop[arch_prop_key]
    prop.update(common_prop)

    has32 = has64 = False
    stem32 = stem64 = ''

    for arch in arch_props:
        for k in common_prop:
            if k in arch_props[arch]:
                del arch_props[arch][k]
        prop['arch'][arch] = arch_props[arch]

        has64 |= is_64bit_arch(arch)
        has32 |= not is_64bit_arch(arch)

        # Record stem for snapshots.
        # We don't check existence of 'src'; src must exist for executables
        if variation == 'binary':
            if is_64bit_arch(arch):
                stem64 = os.path.basename(arch_props[arch]['src'])
            else:
                stem32 = os.path.basename(arch_props[arch]['src'])

    # header snapshots doesn't need compile_multilib. The other snapshots,
    # shared/static/object/binary snapshots, do need them
    if variation != 'header' and variation != 'etc':
        if has32 and has64:
            prop['compile_multilib'] = 'both'
        elif has32:
            prop['compile_multilib'] = '32'
        elif has64:
            prop['compile_multilib'] = '64'
        else:
            raise RuntimeError("Module %s doesn't have prebuilts." % name)

    # For binary snapshots, prefer 64bit if their stem collide and installing
    # both is impossible
    if variation == 'binary' and stem32 == stem64:
        prop['compile_multilib'] = 'first'

    module_type = ''

    if variation == 'etc':
        module_type = 'snapshot_etc'
    else:
        module_type = '%s_snapshot_%s' % (image, variation)

    bp = module_type + ' {\n'
    bp += gen_bp_prop(prop, INDENT)
    bp += '}\n\n'
    return bp

def get_vndk_list(vndk_dir, target_arch):
    """Generates vndk_libs list, e.g. ['libbase', 'libc++', ...]
    This list is retrieved from vndk_dir/target_arch/configs/module_names.txt.
    If it doesn't exist, print an error message and return an empty list.
    """

    module_names_path = os.path.join(vndk_dir, target_arch, 'configs/module_names.txt')

    try:
        with open(module_names_path, 'r') as f:
            """The format of module_names.txt is a list of "{so_name} {module_name}", e.g.

                lib1.so lib1
                lib2.so lib2
                ...

            We extract the module name part.
            """
            return [l.split()[1] for l in f.read().strip('\n').split('\n')]
    except IOError as e:
        logging.error('Failed to read %s: %s' % (module_names_path, e.strerror))
    except IndexError as e:
        logging.error('Failed to parse %s: invalid format' % module_names_path)

    return []

def gen_bp_list_module(image, snapshot_version, vndk_list, target_arch, arch_props):
    """Generates a {image}_snapshot module which contains lists of snapshots.
    For vendor snapshot, vndk list is also included, extracted from vndk_dir.
    """

    bp = '%s_snapshot {\n' % image

    bp_props = dict()
    bp_props['name'] = '%s_snapshot' % image
    bp_props['version'] = str(snapshot_version)
    if image == 'vendor':
        bp_props['vndk_libs'] = vndk_list

    variant_to_property = {
        'shared': 'shared_libs',
        'static': 'static_libs',
        'rlib': 'rlibs',
        'header': 'header_libs',
        'binary': 'binaries',
        'object': 'objects',
    }

    # arch_bp_prop[arch][variant_prop] = list
    # e.g. arch_bp_prop['x86']['shared_libs'] == ['libfoo', 'libbar', ...]
    arch_bp_prop = dict()

    # Gather module lists per arch.
    # arch_props structure: arch_props[variant][module_name][arch]
    # e.g. arch_props['shared']['libc++']['x86']
    for variant in arch_props:
        if variant in variant_to_property:
            variant_name = variant_to_property[variant]
            for name in arch_props[variant]:
                for arch in arch_props[variant][name]:
                    if arch not in arch_bp_prop:
                        arch_bp_prop[arch] = dict()
                    if variant_name not in arch_bp_prop[arch]:
                        arch_bp_prop[arch][variant_name] = []
                    arch_bp_prop[arch][variant_name].append(name)

    bp_props['arch'] = arch_bp_prop
    bp += gen_bp_prop(bp_props, INDENT)

    bp += '}\n\n'
    return bp

def build_props(install_dir):
    # props[target_arch]["static"|"shared"|"binary"|"header"][name][arch] : json
    props = dict()

    # {target_arch}/{arch}/{variation}/{module}.json
    for root, _, files in os.walk(install_dir, followlinks = True):
        for file_name in sorted(files):
            if not file_name.endswith('.json'):
                continue
            full_path = os.path.join(root, file_name)
            rel_path = os.path.relpath(full_path, install_dir)

            target_arch = get_target_arch(rel_path)
            arch = get_arch(rel_path)
            variation = get_variation(rel_path)
            bp_dir = os.path.join(install_dir, target_arch)

            if not target_arch in props:
                props[target_arch] = dict()
            if not variation in props[target_arch]:
                props[target_arch][variation] = dict()

            with open(full_path, 'r') as f:
                prop = convert_json_to_bp_prop(f, bp_dir)
                # Remove .json after parsing?
                # os.unlink(full_path)

            if variation != 'header':
                prop['src'] = os.path.relpath(
                    rel_path[:-5],  # removing .json
                    target_arch)

            module_name = prop['name']

            # Is this sanitized variant?
            if 'sanitize' in prop:
                sanitizer_type = prop['sanitize']
                # module_name is {name}.{sanitizer_type}; trim sanitizer_type
                module_name = module_name[:-len(sanitizer_type) - 1]
                # Only leave props for the sanitize variant
                for k in list(prop.keys()):
                    if not k in SANITIZER_VARIANT_PROPS:
                        del prop[k]
                prop = {'name': module_name, sanitizer_type: prop}

            notice_path = 'NOTICE_FILES/' + module_name + '.txt'
            if os.path.exists(os.path.join(bp_dir, notice_path)):
                prop['notice'] = notice_path

            variation_dict = props[target_arch][variation]
            if not module_name in variation_dict:
                variation_dict[module_name] = dict()
            if not arch in variation_dict[module_name]:
                variation_dict[module_name][arch] = prop
            else:
                variation_dict[module_name][arch].update(prop)

    return props

def convert_json_host_data_to_bp(mod, install_dir):
    """Create blueprint definition for a given host module.

    All host modules are created as a cc_prebuilt_binary
    blueprint module with the prefer attribute set to true.

    Modules that already have a prebuilt are not created.

    Args:
      mod: JSON definition of the module
      install_dir: installation directory of the host snapshot
    """
    rust_proc_macro = mod.pop('RustProcMacro', False)
    prop = convert_json_data_to_bp_prop(mod, install_dir)
    if 'prebuilt' in prop:
        return
<<<<<<< HEAD
    prop['host_supported'] = True
    prop['device_supported'] = False
=======

    if not rust_proc_macro:
        prop['host_supported'] = True
        prop['device_supported'] = False
        prop['stl'] = 'none'

>>>>>>> c5a35c6e
    prop['prefer'] = True
    ## Move install file to host source file
    prop['target'] = dict()
    prop['target']['host'] = dict()
    prop['target']['host']['srcs'] = [prop['filename']]
    del prop['filename']

    mod_type = 'cc_prebuilt_binary'

    if rust_proc_macro:
        mod_type = 'rust_prebuilt_proc_macro'

    bp = mod_type + ' {\n' + gen_bp_prop(prop, INDENT) + '}\n\n'
    return bp

def gen_host_bp_file(install_dir):
    """Generate Android.bp for a host snapshot.

    This routine will find the JSON description file from a host
    snapshot and create a blueprint definition for each module
    and add to the created Android.bp file.

    Args:
      install_dir: directory where the host snapshot can be found
    """
    bpfilename = 'Android.bp'
    with open(os.path.join(install_dir, bpfilename), 'w') as wfp:
        for file in os.listdir(install_dir):
            if file.endswith('.json'):
                with open(os.path.join(install_dir, file), 'r') as rfp:
                    props = json.load(rfp)
                    for mod in props:
                        prop = convert_json_host_data_to_bp(mod, install_dir)
                        if prop:
                            wfp.write(prop)

def gen_bp_files(image, vndk_dir, install_dir, snapshot_version):
    """Generates Android.bp for each archtecture.
    Android.bp will contain a {image}_snapshot module having lists of VNDK and
    vendor snapshot libraries, and {image}_snapshot_{variant} modules which are
    prebuilt libraries of the snapshot.

    Args:
      image: string, name of partition (e.g. 'vendor', 'recovery')
      vndk_dir: string, directory to which vndk snapshot is installed
      install_dir: string, directory to which the snapshot will be installed
      snapshot_version: int, version of the snapshot
    """
    props = build_props(install_dir)

    for target_arch in sorted(props):
        androidbp = ''
        bp_dir = os.path.join(install_dir, target_arch)
        vndk_list = []
        if image == 'vendor':
            vndk_list = get_vndk_list(vndk_dir, target_arch)

        # Generate snapshot modules.
        for variation in sorted(props[target_arch]):
            for name in sorted(props[target_arch][variation]):
                androidbp += gen_bp_module(image, variation, name,
                                           snapshot_version, target_arch,
                                           vndk_list,
                                           props[target_arch][variation][name],
                                           bp_dir)

        # Generate {image}_snapshot module which contains the list of modules.
        androidbp += gen_bp_list_module(image, snapshot_version, vndk_list,
                                        target_arch, props[target_arch])
        with open(os.path.join(bp_dir, 'Android.bp'), 'w') as f:
            logging.info('Generating Android.bp to: {}'.format(f.name))
            f.write(androidbp)


def find_all_installed_files(install_dir):
    installed_files = dict()
    for root, _, files in os.walk(install_dir, followlinks = True):
        for file_name in sorted(files):
            if file_name.endswith('.json'):
                continue
            if file_name.endswith('Android.bp'):
                continue
            full_path = os.path.join(root, file_name)
            size = os.stat(full_path).st_size
            installed_files[full_path] = size

    logging.debug('')
    for f in sorted(installed_files.keys()):
        logging.debug(f)
    logging.debug('')
    logging.debug('found {} installed files'.format(len(installed_files)))
    logging.debug('')
    return installed_files


def find_files_in_props(target_arch, arch_install_dir, variation, name, props, file_to_info):
    logging.debug('{} {} {} {} {}'.format(
        target_arch, arch_install_dir, variation, name, props))

    def add_info(file, name, variation, arch, is_cfi, is_header):
        info = (name, variation, arch, is_cfi, is_header)
        info_list = file_to_info.get(file)
        if not info_list:
            info_list = []
            file_to_info[file] = info_list
        info_list.append(info)

    def find_file_in_list(dict, key, is_cfi):
        list = dict.get(key)
        logging.debug('    {} {}'.format(key, list))
        if list:
            for item in list:
                item_path = os.path.join(arch_install_dir, item)
                add_info(item_path, name, variation, arch, is_cfi, False)

    def find_file_in_dirs(dict, key, is_cfi, is_header):
        dirs = dict.get(key)
        logging.debug('    {} {}'.format(key, dirs))
        if dirs:
            for dir in dirs:
                dir_path = os.path.join(arch_install_dir, dir)
                logging.debug('        scanning {}'.format(dir_path))
                for root, _, files in os.walk(dir_path, followlinks = True):
                    for file_name in sorted(files):
                        item_path = os.path.join(root, file_name)
                        add_info(item_path, name, variation, arch, is_cfi, is_header)

    def find_file_in_dict(dict, is_cfi):
        logging.debug('    arch {}'.format(arch))
        logging.debug('    name {}'.format( name))
        logging.debug('    is_cfi {}'.format(is_cfi))

        src = dict.get('src')
        logging.debug('    src {}'.format(src))
        if src:
            src_path = os.path.join(arch_install_dir, src)
            add_info(src_path, name, variation, arch, is_cfi, False)

        notice = dict.get('notice')
        logging.debug('    notice {}'.format(notice))
        if notice:
            notice_path = os.path.join(arch_install_dir, notice)
            add_info(notice_path, name, variation, arch, is_cfi, False)

        find_file_in_list(dict, 'init_rc', is_cfi)
        find_file_in_list(dict, 'vintf_fragments', is_cfi)

        find_file_in_dirs(dict, 'export_include_dirs', is_cfi, True)
        find_file_in_dirs(dict, 'export_system_include_dirs', is_cfi, True)

    for arch in sorted(props):
        name = props[arch]['name']
        find_file_in_dict(props[arch], False)
        cfi = props[arch].get('cfi')
        if cfi:
            find_file_in_dict(cfi, True)


def find_all_props_files(install_dir):

    # This function builds a database of filename to module. This means that we
    # need to dive into the json to find the files that the vendor snapshot
    # provides, and link these back to modules that provide them.

    file_to_info = dict()

    props = build_props(install_dir)
    for target_arch in sorted(props):
        arch_install_dir = os.path.join(install_dir, target_arch)
        for variation in sorted(props[target_arch]):
            for name in sorted(props[target_arch][variation]):
                find_files_in_props(
                    target_arch,
                    arch_install_dir,
                    variation,
                    name,
                    props[target_arch][variation][name],
                    file_to_info)

    logging.debug('')
    for f in sorted(file_to_info.keys()):
        logging.debug(f)
    logging.debug('')
    logging.debug('found {} props files'.format(len(file_to_info)))
    logging.debug('')
    return file_to_info


def get_ninja_inputs(ninja_binary, ninja_build_file, modules):
    """Returns the set of input file path strings for the given modules.

    Uses the `ninja -t inputs` tool.

    Args:
        ninja_binary: The path to a ninja binary.
        ninja_build_file: The path to a .ninja file from a build.
        modules: The list of modules to scan for inputs.
    """
    inputs = set()
    cmd = [
        ninja_binary,
        "-f",
        ninja_build_file,
        "-t",
        "inputs",
        "-d",
    ] + list(modules)
    logging.debug('invoke ninja {}'.format(cmd))
    inputs = inputs.union(set(
        subprocess.check_output(cmd).decode().strip("\n").split("\n")))

    return inputs

def check_host_usage(install_dir, ninja_binary, ninja_file, goals, output):
    """Find the host modules that are in the ninja build dependency for a given goal.

    To use this routine the user has installed a fake host snapshot with all
    possible host tools into the install directory.  Check the ninja build
    graph for any mapping to the modules in this installation directory.

    This routine will print out a vsdk_host_tools = [] statement with the
    dependent tools.  The user can then use the vsdk_host_tools as the
    deps of their host_snapshot module.
    """
    file_to_info = dict()
    for file in os.listdir(install_dir):
        if file.endswith('.json'):
            with open(os.path.join(install_dir,file),'r') as rfp:
                props = json.load(rfp)
                for mod in props:
                    file_to_info[os.path.join(install_dir,mod['Filename'])] = mod['ModuleName']

    used_modules = set()
    ninja_inputs = get_ninja_inputs(ninja_binary, ninja_file, goals)
    ## Check for host file in ninja inputs
    for file in file_to_info:
        if file in ninja_inputs:
            used_modules.add(file_to_info[file])

    with open(output, 'w') as f:
        f.write('vsdk_host_tools = [ \n')
        for m in sorted(used_modules):
            f.write('  "%s",\n' % m)
        f.write('] \n')

def check_module_usage(install_dir, ninja_binary, image, ninja_file, goals,
                       output):
    all_installed_files = find_all_installed_files(install_dir)
    all_props_files = find_all_props_files(install_dir)

    ninja_inputs = get_ninja_inputs(ninja_binary, ninja_file, goals)
    logging.debug('')
    logging.debug('ninja inputs')
    for ni in ninja_inputs:
        logging.debug(ni)

    logging.debug('found {} ninja_inputs for goals {}'.format(
        len(ninja_inputs), goals))

    # Intersect the file_to_info dict with the ninja_inputs to determine
    # which items from the vendor snapshot are actually used by the goals.

    total_size = 0
    used_size = 0
    used_file_to_info = dict()

    for file, size in all_installed_files.items():
        total_size += size
        if file in ninja_inputs:
            logging.debug('used: {}'.format(file))
            used_size += size
            info = all_props_files.get(file)

            if info:
                used_file_to_info[file] = info
            else:
                logging.warning('No info for file {}'.format(file))
                used_file_to_info[file] = 'no info'

    logging.debug('Total size {}'.format(total_size))
    logging.debug('Used size {}'.format(used_size))
    logging.debug('')
    logging.debug('used items')

    used_modules = set()

    for f, i in sorted(used_file_to_info.items()):
        logging.debug('{} {}'.format(f, i))
        for m in i:
            (name, variation, arch, is_cfi, is_header) = m
            if not is_header:
                used_modules.add(name)

    with open(output, 'w') as f:
        f.write('%s_SNAPSHOT_MODULES := \\\n' % image.upper())
        for m in sorted(used_modules):
            f.write('  %s \\\n' % m)

def check_call(cmd):
    logging.debug('Running `{}`'.format(' '.join(cmd)))
    subprocess.check_call(cmd)


def fetch_artifact(branch, build, target, pattern, destination):
    """Fetches build artifacts from Android Build server.

    Args:
      branch: string, branch to pull build artifacts from
      build: string, build number to pull build artifacts from
      target: string, target name to pull build artifacts from
      pattern: string, pattern of build artifact file name
      destination: string, destination to pull build artifact to
    """
    fetch_artifact_path = '/google/data/ro/projects/android/fetch_artifact'
    cmd = [
        fetch_artifact_path, '--branch', branch, '--target', target, '--bid',
        build, pattern, destination
    ]
    check_call(cmd)

def install_artifacts(image, branch, build, target, local_dir, symlink,
                      install_dir):
    """Installs vendor snapshot build artifacts to {install_dir}/v{version}.

    1) Fetch build artifacts from Android Build server or from local_dir
    2) Unzip or create symlinks to build artifacts

    Args:
      image: string, img file for which the snapshot was created (vendor,
             recovery, etc.)
      branch: string or None, branch name of build artifacts
      build: string or None, build number of build artifacts
      target: string or None, target name of build artifacts
      local_dir: string or None, local dir to pull artifacts from
      symlink: boolean, whether to use symlinks instead of unzipping the
        vendor snapshot zip
      install_dir: string, directory to install vendor snapshot
      temp_artifact_dir: string, temp directory to hold build artifacts fetched
        from Android Build server. For 'local' option, is set to None.
    """
    artifact_pattern = image + '-*.zip'

    def unzip_artifacts(artifact_dir):
        artifacts = glob.glob(os.path.join(artifact_dir, artifact_pattern))
        for artifact in artifacts:
            logging.info('Unzipping Vendor snapshot: {}'.format(artifact))
            check_call(['unzip', '-qn', artifact, '-d', install_dir])

    if branch and build and target:
        with tempfile.TemporaryDirectory() as tmpdir:
            logging.info(
                'Fetching {pattern} from {branch} (bid: {build}, target: {target})'
                .format(
                    pattern=artifact_pattern,
                    branch=branch,
                    build=build,
                    target=target))
            fetch_artifact(branch, build, target, artifact_pattern, tmpdir)
            unzip_artifacts(tmpdir)
    elif local_dir:
        if symlink:
            # This assumes local_dir is the location of vendor-snapshot in the
            # build (e.g., out/soong/vendor-snapshot).
            #
            # Create the first level as proper directories and the next level
            # as symlinks.
            for item1 in os.listdir(local_dir):
                dest_dir = os.path.join(install_dir, item1)
                src_dir = os.path.join(local_dir, item1)
                if os.path.isdir(src_dir):
                    check_call(['mkdir', '-p', dest_dir])
                    # Create symlinks.
                    for item2 in os.listdir(src_dir):
                        src_item = os.path.join(src_dir, item2)
                        logging.info('Creating symlink from {} in {}'.format(
                            src_item, dest_dir))
                        os.symlink(src_item, os.path.join(dest_dir, item2))
        else:
            logging.info('Fetching local VNDK snapshot from {}'.format(
                local_dir))
            unzip_artifacts(local_dir)
    else:
        raise RuntimeError('Neither local nor remote fetch information given.')

def get_args():
    parser = argparse.ArgumentParser()
    parser.add_argument(
        'snapshot_version',
        type=int,
        help='Vendor snapshot version to install, e.g. "30".')
    parser.add_argument(
        '--image',
        help=('Image whose snapshot is being updated (e.g., vendor, '
              'recovery , ramdisk, host, etc.)'),
        default='vendor')
    parser.add_argument('--branch', help='Branch to pull build from.')
    parser.add_argument('--build', help='Build number to pull.')
    parser.add_argument('--target', help='Target to pull.')
    parser.add_argument(
        '--local',
        help=('Fetch local vendor snapshot artifacts from specified local '
              'directory instead of Android Build server. '
              'Example: --local /path/to/local/dir'))
    parser.add_argument(
        '--symlink',
        action='store_true',
        help='Use symlinks instead of unzipping vendor snapshot zip')
    parser.add_argument(
        '--install-dir',
        required=True,
        help=(
            'Base directory to which vendor snapshot artifacts are installed. '
            'Example: --install-dir vendor/<company name>/vendor_snapshot/v30'))
    parser.add_argument(
        '--overwrite',
        action='store_true',
        help=(
            'If provided, does not ask before overwriting the install-dir.'))
    parser.add_argument(
        '--check-module-usage',
        action='store_true',
        help='Check which modules are used.')
    parser.add_argument(
        '--check-module-usage-goal',
        action='append',
        help='Goal(s) for which --check-module-usage is calculated.')
    parser.add_argument(
        '--check-module-usage-ninja-file',
        help='Ninja file for which --check-module-usage is calculated.')
    parser.add_argument(
        '--check-module-usage-output',
        help='File to which to write the check-module-usage results.')
    parser.add_argument(
        '--vndk-dir',
        help='Path to installed vndk snapshot directory. Needed to retrieve '
             'the list of VNDK. prebuilts/vndk/v{ver} will be used by default.')

    parser.add_argument(
        '-v',
        '--verbose',
        action='count',
        default=0,
        help='Increase output verbosity, e.g. "-v", "-vv".')
    return parser.parse_args()


def main():
    """Program entry point."""
    args = get_args()

    host_image = args.image == 'host'
    verbose_map = (logging.WARNING, logging.INFO, logging.DEBUG)
    verbosity = min(args.verbose, 2)
    logging.basicConfig(
        format='%(levelname)-8s [%(filename)s:%(lineno)d] %(message)s',
        level=verbose_map[verbosity])

    if not args.install_dir:
        raise ValueError('Please provide --install-dir option.')
    install_dir = os.path.expanduser(args.install_dir)

    if args.check_module_usage:
        ninja_binary = './prebuilts/build-tools/linux-x86/bin/ninja'

        if not args.check_module_usage_goal:
            raise ValueError('Please provide --check-module-usage-goal option.')
        if not args.check_module_usage_ninja_file:
            raise ValueError(
                'Please provide --check-module-usage-ninja-file option.')
        if not args.check_module_usage_output:
            raise ValueError(
                'Please provide --check-module-usage-output option.')

        if host_image:
            check_host_usage(install_dir, ninja_binary,
                             args.check_module_usage_ninja_file,
                             args.check_module_usage_goal,
                             args.check_module_usage_output)
        else:
            check_module_usage(install_dir, ninja_binary, args.image,
                               args.check_module_usage_ninja_file,
                               args.check_module_usage_goal,
                               args.check_module_usage_output)
        return

    local = None
    if args.local:
        local = os.path.expanduser(args.local)

    if local:
        if args.build or args.branch or args.target:
            raise ValueError(
                'When --local option is set, --branch, --build or --target cannot be '
                'specified.')
        elif not os.path.isdir(local):
            raise RuntimeError(
                'The specified local directory, {}, does not exist.'.format(
                    local))
    else:
        if not (args.build and args.branch and args.target):
            raise ValueError(
                'Please provide --branch, --build and --target. Or set --local '
                'option.')

    snapshot_version = args.snapshot_version
    raw_mode = args.image.strip().lower() == 'raw'

    if os.path.exists(install_dir):
        def remove_dir():
            logging.info('Removing {}'.format(install_dir))
            check_call(['rm', '-rf', install_dir])
        if args.overwrite:
            remove_dir()
        else:
            if not raw_mode:
                resp = input('Directory {} already exists. IT WILL BE REMOVED.\n'
                             'Are you sure? (yes/no): '.format(install_dir))
                if resp == 'yes':
                    remove_dir()
                elif resp == 'no':
                    logging.info('Cancelled snapshot install.')
                    return
                else:
                    raise ValueError('Did not understand: ' + resp)
    check_call(['mkdir', '-p', install_dir])

    if args.vndk_dir:
        vndk_dir = os.path.expanduser(args.vndk_dir)
    else:
        vndk_dir = 'prebuilts/vndk/v%d' % snapshot_version
        logging.debug('Using %s for vndk directory' % vndk_dir)

    install_artifacts(
        image=args.image,
        branch=args.branch,
        build=args.build,
        target=args.target,
        local_dir=local,
        symlink=args.symlink,
        install_dir=install_dir)

    if host_image:
        gen_host_bp_file(install_dir)

    else:
        if not raw_mode:
            gen_bp_files(args.image, vndk_dir, install_dir, snapshot_version)

if __name__ == '__main__':
    main()<|MERGE_RESOLUTION|>--- conflicted
+++ resolved
@@ -112,10 +112,7 @@
     'RuntimeLibs': 'runtime_libs',
     'Required': 'required',
     'Filename': 'filename',
-<<<<<<< HEAD
-=======
     'CrateName': 'crate_name',
->>>>>>> c5a35c6e
     'Prebuilt': 'prebuilt',
 }
 
@@ -422,17 +419,12 @@
     prop = convert_json_data_to_bp_prop(mod, install_dir)
     if 'prebuilt' in prop:
         return
-<<<<<<< HEAD
-    prop['host_supported'] = True
-    prop['device_supported'] = False
-=======
 
     if not rust_proc_macro:
         prop['host_supported'] = True
         prop['device_supported'] = False
         prop['stl'] = 'none'
 
->>>>>>> c5a35c6e
     prop['prefer'] = True
     ## Move install file to host source file
     prop['target'] = dict()
