--- conflicted
+++ resolved
@@ -57,20 +57,12 @@
 prebuilts/sdk/sdk-annotations/annotations.zip   platform-tools/api/annotations.zip
 
 # systrace
-<<<<<<< HEAD
-external/chromium-trace/catapult/systrace/systrace/                       platform-tools/systrace/catapult/systrace/systrace/
-external/chromium-trace/catapult/systrace/systrace/__init__.py            platform-tools/systrace/catapult/systrace/systrace/__init__.py
-external/chromium-trace/catapult/systrace/systrace/agents/__init__.py     platform-tools/systrace/catapult/systrace/systrace/agents/__init__.py
-external/chromium-trace/systrace.py                                       platform-tools/systrace/systrace.py
-external/chromium-trace/systrace_trace_viewer.html                        platform-tools/systrace/systrace_trace_viewer.html
-=======
 external/chromium-trace/catapult/catapult_base/                           platform-tools/systrace/catapult/catapult_base/
 external/chromium-trace/catapult/common/                                  platform-tools/systrace/catapult/common/
 external/chromium-trace/catapult/dependency_manager/                      platform-tools/systrace/catapult/dependency_manager/
 external/chromium-trace/catapult/devil/                                   platform-tools/systrace/catapult/devil/
 external/chromium-trace/catapult/systrace/                                platform-tools/systrace/catapult/systrace/
 external/chromium-trace/systrace.py                                       platform-tools/systrace/systrace.py
->>>>>>> 31898546
 external/chromium-trace/NOTICE                                            platform-tools/systrace/NOTICE
 external/chromium-trace/UPSTREAM_REVISION                                 platform-tools/systrace/UPSTREAM_REVISION
 
