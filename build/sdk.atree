--- conflicted
+++ resolved
@@ -170,12 +170,7 @@
 docs/features.txt                         platforms/${PLATFORM_NAME}/data/features.txt
 
 # fonts for layoutlib.
-<<<<<<< HEAD
-frameworks/base/data/fonts                platforms/${PLATFORM_NAME}/data/fonts
-external/noto-fonts                       platforms/${PLATFORM_NAME}/data/fonts
-=======
-${FONT_OUT}                   platforms/${PLATFORM_NAME}/data/fonts
->>>>>>> c91c719f
+${FONT_OUT}                               platforms/${PLATFORM_NAME}/data/fonts
 
 # NOTICE files are copied by build/core/Makefile from sdk.git
 development/sdk/sdk_files_NOTICE.txt      platforms/${PLATFORM_NAME}/templates/NOTICE.txt
