#
# Copyright (C) 2007 The Android Open Source Project
#
# Licensed under the Apache License, Version 2.0 (the "License");
# you may not use this file except in compliance with the License.
# You may obtain a copy of the License at
#
#      http://www.apache.org/licenses/LICENSE-2.0
#
# Unless required by applicable law or agreed to in writing, software
# distributed under the License is distributed on an "AS IS" BASIS,
# WITHOUT WARRANTIES OR CONDITIONS OF ANY KIND, either express or implied.
# See the License for the specific language governing permissions and
# limitations under the License.
#

#
# These are the files that comprise that SDK.
#
# The files that will go in the tools folder are setup through
#    sdk/build/tools.atree
# This is to help when the sdk.git project is branched differently from
# the other projects.
#

##############################################################################
# SDK Root folder
##############################################################################

# the readme
development/docs/SDK_RELEASE_NOTES RELEASE_NOTES.html

# doc redirect
frameworks/base/docs/docs-redirect.html documentation.html


##############################################################################
# Platform Tools Component
##############################################################################

sdk/files/sdk_files_NOTICE.txt                platform-tools/NOTICE.txt
development/sdk/plat_tools_source.properties  platform-tools/source.properties

# host tools from out/host/$(HOST_OS)-$(HOST_ARCH)/
bin/adb                                 strip platform-tools/adb
bin/fastboot                            strip platform-tools/fastboot

# API database for tools such as lint
development/sdk/api-versions.xml              platform-tools/api/api-versions.xml

# systrace
external/chromium-trace/systrace.py           platform-tools/systrace/systrace.py
external/chromium-trace/systrace-legacy.py    platform-tools/systrace/systrace-legacy.py
external/chromium-trace/script.js             platform-tools/systrace/script.js
external/chromium-trace/style.css             platform-tools/systrace/style.css
external/chromium-trace/prefix.html           platform-tools/systrace/prefix.html
external/chromium-trace/suffix.html           platform-tools/systrace/suffix.html
external/chromium-trace/LICENSE               platform-tools/systrace/LICENSE
external/chromium-trace/AUTHORS               platform-tools/systrace/AUTHORS
external/chromium-trace/NOTICE                platform-tools/systrace/NOTICE
external/chromium-trace/UPSTREAM_REVISION     platform-tools/systrace/UPSTREAM_REVISION

##############################################################################
# Build Tools Component
##############################################################################
# Note that the build-tools sub-folder uses the platform-name as a placeholder
# at build-time. Packaging will later change that to the actual build-tools
# revision as specified in the source.properties.

sdk/files/sdk_files_NOTICE.txt                 build-tools/${PLATFORM_NAME}/NOTICE.txt
development/sdk/build_tools_source.properties  build-tools/${PLATFORM_NAME}/source.properties

# build tools from out/host/$(HOST_OS)-$(HOST_ARCH)/
bin/aapt                                strip build-tools/${PLATFORM_NAME}/aapt
bin/aidl                                strip build-tools/${PLATFORM_NAME}/aidl

# renderscript (cc + headers)
bin/llvm-rs-cc                          strip build-tools/${PLATFORM_NAME}/llvm-rs-cc
frameworks/rs/scriptc                         build-tools/${PLATFORM_NAME}/renderscript/include
external/clang/lib/Headers                    build-tools/${PLATFORM_NAME}/renderscript/clang-include
external/clang/LICENSE.TXT                    build-tools/${PLATFORM_NAME}/renderscript/clang-include/LICENSE.TXT
prebuilts/sdk/renderscript/lib                build-tools/${PLATFORM_NAME}/renderscript/lib

# dx
bin/dx                                        build-tools/${PLATFORM_NAME}/dx
framework/dx.jar                              build-tools/${PLATFORM_NAME}/lib/dx.jar
bin/dexdump                                   build-tools/${PLATFORM_NAME}/dexdump


##############################################################################
# Platform Component
##############################################################################

# version files for the SDK updater, from development.git
${HOST_OUT}/development/sdk/platform_source.properties platforms/${PLATFORM_NAME}/source.properties

# copy build prop from out/.../sdk/
sdk/sdk-build.prop                            platforms/${PLATFORM_NAME}/build.prop

# the uper-jar file that apps link against. This is the public API
${OUT_DIR}/target/common/obj/PACKAGING/android_jar_intermediates/android.jar              platforms/${PLATFORM_NAME}/android.jar
${OUT_DIR}/target/common/obj/JAVA_LIBRARIES/android_uiautomator_intermediates/javalib.jar platforms/${PLATFORM_NAME}/uiautomator.jar

# the aidl precompiled include
obj/framework.aidl platforms/${PLATFORM_NAME}/framework.aidl

# emulator skins from sdk.git
development/tools/emulator/skins/QVGA          platforms/${PLATFORM_NAME}/skins/QVGA
development/tools/emulator/skins/WQVGA432      platforms/${PLATFORM_NAME}/skins/WQVGA432
development/tools/emulator/skins/WQVGA400      platforms/${PLATFORM_NAME}/skins/WQVGA400
development/tools/emulator/skins/HVGA          platforms/${PLATFORM_NAME}/skins/HVGA
development/tools/emulator/skins/WVGA800       platforms/${PLATFORM_NAME}/skins/WVGA800
development/tools/emulator/skins/WVGA854       platforms/${PLATFORM_NAME}/skins/WVGA854
development/tools/emulator/skins/WSVGA         platforms/${PLATFORM_NAME}/skins/WSVGA
development/tools/emulator/skins/WXGA720       platforms/${PLATFORM_NAME}/skins/WXGA720
development/tools/emulator/skins/WXGA800       platforms/${PLATFORM_NAME}/skins/WXGA800
development/tools/emulator/skins/WXGA800-7in   platforms/${PLATFORM_NAME}/skins/WXGA800-7in

# Platform SDK properties
development/sdk/sdk.properties                 platforms/${PLATFORM_NAME}/sdk.properties

# sdk.git Ant templates for project files
development/tools/templates/AndroidManifest.template        platforms/${PLATFORM_NAME}/templates/AndroidManifest.template
development/tools/templates/AndroidManifest.tests.template  platforms/${PLATFORM_NAME}/templates/AndroidManifest.tests.template
development/tools/templates/java_file.template              platforms/${PLATFORM_NAME}/templates/java_file.template
development/tools/templates/java_tests_file.template        platforms/${PLATFORM_NAME}/templates/java_tests_file.template
development/tools/templates/layout.template                 platforms/${PLATFORM_NAME}/templates/layout.template
development/tools/templates/strings.template                platforms/${PLATFORM_NAME}/templates/strings.template
development/tools/templates/ic_launcher_ldpi.png            platforms/${PLATFORM_NAME}/templates/ic_launcher_ldpi.png
development/tools/templates/ic_launcher_mdpi.png            platforms/${PLATFORM_NAME}/templates/ic_launcher_mdpi.png
development/tools/templates/ic_launcher_hdpi.png            platforms/${PLATFORM_NAME}/templates/ic_launcher_hdpi.png
development/tools/templates/ic_launcher_xhdpi.png           platforms/${PLATFORM_NAME}/templates/ic_launcher_xhdpi.png

# Eclipse Editors support
framework/layoutlib.jar       platforms/${PLATFORM_NAME}/data/layoutlib.jar
frameworks/base/core/res/res  platforms/${PLATFORM_NAME}/data/res
docs/activity_actions.txt     platforms/${PLATFORM_NAME}/data/activity_actions.txt
docs/broadcast_actions.txt    platforms/${PLATFORM_NAME}/data/broadcast_actions.txt
docs/service_actions.txt      platforms/${PLATFORM_NAME}/data/service_actions.txt
docs/categories.txt           platforms/${PLATFORM_NAME}/data/categories.txt
docs/widgets.txt              platforms/${PLATFORM_NAME}/data/widgets.txt
docs/features.txt             platforms/${PLATFORM_NAME}/data/features.txt

# fonts for layoutlib.
frameworks/base/data/fonts    platforms/${PLATFORM_NAME}/data/fonts

# NOTICE files are copied by build/core/Makefile from sdk.git
sdk/files/sdk_files_NOTICE.txt platforms/${PLATFORM_NAME}/templates/NOTICE.txt
sdk/files/sdk_files_NOTICE.txt platforms/${PLATFORM_NAME}/data/NOTICE.txt
sdk/files/sdk_files_NOTICE.txt platforms/${PLATFORM_NAME}/skins/NOTICE.txt


##############################################################################
# System image Component
##############################################################################

# System images + Kernel
system.img                                 system-images/${PLATFORM_NAME}/${TARGET_CPU_ABI}/system.img
ramdisk.img                                system-images/${PLATFORM_NAME}/${TARGET_CPU_ABI}/ramdisk.img
userdata.img                               system-images/${PLATFORM_NAME}/${TARGET_CPU_ABI}/userdata.img
system/build.prop                          system-images/${PLATFORM_NAME}/${TARGET_CPU_ABI}/build.prop

# Note: the kernel image is handled by sdk-android-<abi>.atree now.


##############################################################################
# Docs Component
##############################################################################

# version files for the SDK updater, from sdk.git
${HOST_OUT}/development/sdk/doc_source.properties docs/source.properties

# the docs
docs/offline-sdk docs
frameworks/base/docs/docs-samples-redirect.html docs/samples/index.html


##############################################################################
# Samples Component
##############################################################################

# samples to include in the sdk samples package
#
# the list here should match the list of samples that we generate docs for,
# (see web_docs_sample_code_flags in frameworks/base/Android.mk)
development/apps/GestureBuilder                samples/${PLATFORM_NAME}/legacy/GestureBuilder
development/samples/samples_source.properties  samples/${PLATFORM_NAME}/source.properties
#
# PLEASE KEEP THE SAMPLES IN ALPHABETICAL ORDER.
#
<<<<<<< HEAD
development/samples/AccelerometerPlay          samples/${PLATFORM_NAME}/AccelerometerPlay
development/samples/ActionBarCompat            samples/${PLATFORM_NAME}/ActionBarCompat
development/samples/AndroidBeamDemo            samples/${PLATFORM_NAME}/AndroidBeamDemo
development/samples/ApiDemos                   samples/${PLATFORM_NAME}/ApiDemos
development/samples/AppNavigation              samples/${PLATFORM_NAME}/AppNavigation
development/samples/BackupRestore              samples/${PLATFORM_NAME}/BackupRestore
development/samples/BasicGLSurfaceView         samples/${PLATFORM_NAME}/BasicGLSurfaceView
development/samples/BluetoothChat              samples/${PLATFORM_NAME}/BluetoothChat
development/samples/BluetoothHDP               samples/${PLATFORM_NAME}/BluetoothHDP
development/samples/BluetoothLeGatt            samples/${PLATFORM_NAME}/BluetoothLeGatt
development/samples/ContactManager             samples/${PLATFORM_NAME}/ContactManager
development/samples/CrossCompatibility         samples/${PLATFORM_NAME}/CrossCompatibility
development/samples/CubeLiveWallpaper          samples/${PLATFORM_NAME}/CubeLiveWallpaper
development/samples/HelloEffects               samples/${PLATFORM_NAME}/HelloEffects
development/samples/Home                       samples/${PLATFORM_NAME}/Home
development/samples/HoneycombGallery           samples/${PLATFORM_NAME}/HoneycombGallery
development/samples/JetBoy                     samples/${PLATFORM_NAME}/JetBoy
development/samples/KeyChainDemo               samples/${PLATFORM_NAME}/KeyChainDemo
development/samples/LunarLander                samples/${PLATFORM_NAME}/LunarLander
development/samples/MultiResolution            samples/${PLATFORM_NAME}/MultiResolution
development/samples/NotePad                    samples/${PLATFORM_NAME}/NotePad
development/samples/RandomMusicPlayer          samples/${PLATFORM_NAME}/RandomMusicPlayer
development/samples/SpellChecker/SampleSpellCheckerService samples/${PLATFORM_NAME}/SpellChecker/SampleSpellCheckerService
development/samples/SpellChecker/HelloSpellChecker         samples/${PLATFORM_NAME}/SpellChecker/HelloSpellChecker
development/samples/SampleSyncAdapter          samples/${PLATFORM_NAME}/SampleSyncAdapter
development/samples/SearchableDictionary       samples/${PLATFORM_NAME}/SearchableDictionary
development/samples/SipDemo                    samples/${PLATFORM_NAME}/SipDemo
development/samples/SkeletonApp                samples/${PLATFORM_NAME}/SkeletonApp
development/samples/Snake                      samples/${PLATFORM_NAME}/Snake
development/samples/SoftKeyboard               samples/${PLATFORM_NAME}/SoftKeyboard
development/samples/Spinner                    samples/${PLATFORM_NAME}/Spinner
development/samples/SpinnerTest                samples/${PLATFORM_NAME}/SpinnerTest
development/samples/TicTacToeLib               samples/${PLATFORM_NAME}/TicTacToeLib
development/samples/TicTacToeMain              samples/${PLATFORM_NAME}/TicTacToeMain
development/samples/TtsEngine                  samples/${PLATFORM_NAME}/TtsEngine
development/samples/ToyVpn                     samples/${PLATFORM_NAME}/ToyVpn
development/samples/UiAutomator                samples/${PLATFORM_NAME}/UiAutomator
development/samples/USB/MissileLauncher        samples/${PLATFORM_NAME}/USB/MissileLauncher
development/samples/USB/AdbTest                samples/${PLATFORM_NAME}/USB/AdbTest
development/samples/VoiceRecognitionService    samples/${PLATFORM_NAME}/VoiceRecognitionService
development/samples/VoicemailProviderDemo      samples/${PLATFORM_NAME}/VoicemailProviderDemo
development/samples/WeatherListWidget          samples/${PLATFORM_NAME}/WeatherListWidget
development/apps/WidgetPreview                 samples/${PLATFORM_NAME}/WidgetPreview
development/samples/WiFiDirectDemo             samples/${PLATFORM_NAME}/WiFiDirectDemo
development/samples/WiFiDirectServiceDiscovery samples/${PLATFORM_NAME}/WiFiDirectServiceDiscovery
development/samples/Wiktionary                 samples/${PLATFORM_NAME}/Wiktionary
development/samples/WiktionarySimple           samples/${PLATFORM_NAME}/WiktionarySimple
development/samples/XmlAdapters                samples/${PLATFORM_NAME}/XmlAdapters
development/samples/RenderScript/HelloCompute  samples/${PLATFORM_NAME}/RenderScript/HelloCompute
development/samples/FmRadioReceiver            samples/${PLATFORM_NAME}/FmRadioReceiver
development/samples/FmRadioTransmitter         samples/${PLATFORM_NAME}/FmRadioTransmitter
=======

# New sample tree
developers/samples/android/connectivity        samples/${PLATFORM_NAME}/connectivity
developers/samples/android/content             samples/${PLATFORM_NAME}/content
developers/samples/android/input               samples/${PLATFORM_NAME}/input
developers/samples/android/media               samples/${PLATFORM_NAME}/media
developers/samples/android/security            samples/${PLATFORM_NAME}/security
developers/samples/android/testing             samples/${PLATFORM_NAME}/testing
developers/samples/android/ui                  samples/${PLATFORM_NAME}/ui

# Old sample tree
development/samples/AccelerometerPlay          samples/${PLATFORM_NAME}/legacy/AccelerometerPlay
development/samples/ActionBarCompat            samples/${PLATFORM_NAME}/legacy/ActionBarCompat
development/samples/AndroidBeamDemo            samples/${PLATFORM_NAME}/legacy/AndroidBeamDemo
development/samples/ApiDemos                   samples/${PLATFORM_NAME}/legacy/ApiDemos
development/samples/AppNavigation              samples/${PLATFORM_NAME}/legacy/AppNavigation
development/samples/BackupRestore              samples/${PLATFORM_NAME}/legacy/BackupRestore
development/samples/BasicGLSurfaceView         samples/${PLATFORM_NAME}/legacy/BasicGLSurfaceView
development/samples/BluetoothChat              samples/${PLATFORM_NAME}/legacy/BluetoothChat
development/samples/BluetoothHDP               samples/${PLATFORM_NAME}/legacy/BluetoothHDP
development/samples/ContactManager             samples/${PLATFORM_NAME}/legacy/ContactManager
development/samples/CrossCompatibility         samples/${PLATFORM_NAME}/legacy/CrossCompatibility
development/samples/CubeLiveWallpaper          samples/${PLATFORM_NAME}/legacy/CubeLiveWallpaper
development/samples/HelloEffects               samples/${PLATFORM_NAME}/legacy/HelloEffects
development/samples/Home                       samples/${PLATFORM_NAME}/legacy/Home
development/samples/HoneycombGallery           samples/${PLATFORM_NAME}/legacy/HoneycombGallery
development/samples/JetBoy                     samples/${PLATFORM_NAME}/legacy/JetBoy
development/samples/KeyChainDemo               samples/${PLATFORM_NAME}/legacy/KeyChainDemo
development/samples/LunarLander                samples/${PLATFORM_NAME}/legacy/LunarLander
development/samples/MultiResolution            samples/${PLATFORM_NAME}/legacy/MultiResolution
development/samples/NotePad                    samples/${PLATFORM_NAME}/legacy/NotePad
development/samples/RandomMusicPlayer          samples/${PLATFORM_NAME}/legacy/RandomMusicPlayer
development/samples/SpellChecker/SampleSpellCheckerService samples/${PLATFORM_NAME}/legacy/SpellChecker/SampleSpellCheckerService
development/samples/SpellChecker/HelloSpellChecker         samples/${PLATFORM_NAME}/legacy/SpellChecker/HelloSpellChecker
development/samples/SampleSyncAdapter          samples/${PLATFORM_NAME}/legacy/SampleSyncAdapter
development/samples/SearchableDictionary       samples/${PLATFORM_NAME}/legacy/SearchableDictionary
development/samples/SipDemo                    samples/${PLATFORM_NAME}/legacy/SipDemo
development/samples/SkeletonApp                samples/${PLATFORM_NAME}/legacy/SkeletonApp
development/samples/Snake                      samples/${PLATFORM_NAME}/legacy/Snake
development/samples/SoftKeyboard               samples/${PLATFORM_NAME}/legacy/SoftKeyboard
development/samples/Spinner                    samples/${PLATFORM_NAME}/legacy/Spinner
development/samples/SpinnerTest                samples/${PLATFORM_NAME}/legacy/SpinnerTest
development/samples/TicTacToeLib               samples/${PLATFORM_NAME}/legacy/TicTacToeLib
development/samples/TicTacToeMain              samples/${PLATFORM_NAME}/legacy/TicTacToeMain
development/samples/TtsEngine                  samples/${PLATFORM_NAME}/legacy/TtsEngine
development/samples/ToyVpn                     samples/${PLATFORM_NAME}/legacy/ToyVpn
development/samples/UiAutomator                samples/${PLATFORM_NAME}/legacy/UiAutomator
development/samples/USB/MissileLauncher        samples/${PLATFORM_NAME}/legacy/USB/MissileLauncher
development/samples/USB/AdbTest                samples/${PLATFORM_NAME}/legacy/USB/AdbTest
development/samples/VoiceRecognitionService    samples/${PLATFORM_NAME}/legacy/VoiceRecognitionService
development/samples/VoicemailProviderDemo      samples/${PLATFORM_NAME}/legacy/VoicemailProviderDemo
development/samples/WeatherListWidget          samples/${PLATFORM_NAME}/legacy/WeatherListWidget
development/apps/WidgetPreview                 samples/${PLATFORM_NAME}/legacy/WidgetPreview
development/samples/WiFiDirectDemo             samples/${PLATFORM_NAME}/legacy/WiFiDirectDemo
development/samples/WiFiDirectServiceDiscovery samples/${PLATFORM_NAME}/legacy/WiFiDirectServiceDiscovery
development/samples/Wiktionary                 samples/${PLATFORM_NAME}/legacy/Wiktionary
development/samples/WiktionarySimple           samples/${PLATFORM_NAME}/legacy/WiktionarySimple
development/samples/XmlAdapters                samples/${PLATFORM_NAME}/legacy/XmlAdapters
development/samples/RenderScript/HelloCompute  samples/${PLATFORM_NAME}/legacy/RenderScript/HelloCompute
>>>>>>> 583fc099

# NOTICE files are copied by build/core/Makefile from sdk.git
sdk/files/sdk_files_NOTICE.txt                 samples/${PLATFORM_NAME}/NOTICE.txt

##############################################################################
# Add-on Folder
##############################################################################

# empty add-on folder with just a readme copied from sdk.git
sdk/files/README_add-ons.txt add-ons/README.txt


##############################################################################
# Extra Component: Support
##############################################################################

development/sdk/support_source.properties                                                         extras/android/support/source.properties
development/sdk/support_README.txt                                                                extras/android/support/README.txt
sdk/files/sdk_files_NOTICE.txt                                                                    extras/android/support/NOTICE.txt

${OUT_DIR}/target/common/obj/PACKAGING/android-support-v4_intermediates/android-support-v4.jar    extras/android/support/v4/android-support-v4.jar
frameworks/support/v4                                                                             extras/android/support/v4/src
development/samples/Support4Demos                                                                 extras/android/support/samples/Support4Demos
development/samples/SupportAppNavigation                                                          extras/android/support/samples/SupportAppNavigation

${OUT_DIR}/target/common/obj/PACKAGING/android-support-v13_intermediates/android-support-v13.jar  extras/android/support/v13/android-support-v13.jar
frameworks/support/v13                                                                            extras/android/support/v13/src
development/samples/Support13Demos                                                                extras/android/support/samples/Support13Demos

frameworks/support/v7/gridlayout/README.txt                                                       extras/android/support/v7/gridlayout/README.txt
frameworks/support/v7/gridlayout/.project                                                         extras/android/support/v7/gridlayout/.project
frameworks/support/v7/gridlayout/.classpath                                                       extras/android/support/v7/gridlayout/.classpath
frameworks/support/v7/gridlayout/AndroidManifest.xml                                              extras/android/support/v7/gridlayout/AndroidManifest.xml
frameworks/support/v7/gridlayout/project.properties                                               extras/android/support/v7/gridlayout/project.properties
frameworks/support/v7/gridlayout/res                                                              extras/android/support/v7/gridlayout/res
frameworks/support/v7/gridlayout/src/.readme                                                      extras/android/support/v7/gridlayout/src/.readme
${OUT_DIR}/target/common/obj/PACKAGING/android-support-v7-gridlayout_intermediates/android-support-v7-gridlayout.jar    extras/android/support/v7/gridlayout/libs/android-support-v7-gridlayout.jar

frameworks/support/v7/appcompat/README.txt                                                        extras/android/support/v7/appcompat/README.txt
frameworks/support/v7/appcompat/.project                                                          extras/android/support/v7/appcompat/.project
frameworks/support/v7/appcompat/.classpath                                                        extras/android/support/v7/appcompat/.classpath
frameworks/support/v7/appcompat/AndroidManifest.xml                                               extras/android/support/v7/appcompat/AndroidManifest.xml
frameworks/support/v7/appcompat/project.properties                                                extras/android/support/v7/appcompat/project.properties
frameworks/support/v7/appcompat/res                                                               extras/android/support/v7/appcompat/res
frameworks/support/v7/appcompat/src/.readme                                                       extras/android/support/v7/appcompat/src/.readme
${OUT_DIR}/target/common/obj/PACKAGING/android-support-v7-appcompat_intermediates/android-support-v7-appcompat.jar    extras/android/support/v7/appcompat/libs/android-support-v7-appcompat.jar
${OUT_DIR}/target/common/obj/PACKAGING/android-support-v4_intermediates/android-support-v4.jar                        extras/android/support/v7/appcompat/libs/android-support-v4.jar

frameworks/support/v7/mediarouter/README.txt                                                       extras/android/support/v7/mediarouter/README.txt
frameworks/support/v7/mediarouter/.project                                                         extras/android/support/v7/mediarouter/.project
frameworks/support/v7/mediarouter/.classpath                                                       extras/android/support/v7/mediarouter/.classpath
frameworks/support/v7/mediarouter/AndroidManifest.xml                                              extras/android/support/v7/mediarouter/AndroidManifest.xml
frameworks/support/v7/mediarouter/project.properties                                               extras/android/support/v7/mediarouter/project.properties
frameworks/support/v7/mediarouter/res                                                              extras/android/support/v7/mediarouter/res
frameworks/support/v7/mediarouter/src/.readme                                                      extras/android/support/v7/mediarouter/src/.readme
${OUT_DIR}/target/common/obj/PACKAGING/android-support-v7-mediarouter_intermediates/android-support-v7-mediarouter.jar    extras/android/support/v7/mediarouter/libs/android-support-v7-mediarouter.jar

development/samples/Support7Demos                                                                 extras/android/support/samples/Support7Demos

##############################################################################
# Tests Component
##############################################################################
framework/layoutlib-tests.jar tests/libtests/layoutlib-tests.jar
system/app/ConnectivityTest.apk tests/emulator-test-apps/ConnectivityTest.apk
system/app/GpsLocationTest.apk tests/emulator-test-apps/GpsLocationTest.apk
<|MERGE_RESOLUTION|>--- conflicted
+++ resolved
@@ -188,59 +188,6 @@
 #
 # PLEASE KEEP THE SAMPLES IN ALPHABETICAL ORDER.
 #
-<<<<<<< HEAD
-development/samples/AccelerometerPlay          samples/${PLATFORM_NAME}/AccelerometerPlay
-development/samples/ActionBarCompat            samples/${PLATFORM_NAME}/ActionBarCompat
-development/samples/AndroidBeamDemo            samples/${PLATFORM_NAME}/AndroidBeamDemo
-development/samples/ApiDemos                   samples/${PLATFORM_NAME}/ApiDemos
-development/samples/AppNavigation              samples/${PLATFORM_NAME}/AppNavigation
-development/samples/BackupRestore              samples/${PLATFORM_NAME}/BackupRestore
-development/samples/BasicGLSurfaceView         samples/${PLATFORM_NAME}/BasicGLSurfaceView
-development/samples/BluetoothChat              samples/${PLATFORM_NAME}/BluetoothChat
-development/samples/BluetoothHDP               samples/${PLATFORM_NAME}/BluetoothHDP
-development/samples/BluetoothLeGatt            samples/${PLATFORM_NAME}/BluetoothLeGatt
-development/samples/ContactManager             samples/${PLATFORM_NAME}/ContactManager
-development/samples/CrossCompatibility         samples/${PLATFORM_NAME}/CrossCompatibility
-development/samples/CubeLiveWallpaper          samples/${PLATFORM_NAME}/CubeLiveWallpaper
-development/samples/HelloEffects               samples/${PLATFORM_NAME}/HelloEffects
-development/samples/Home                       samples/${PLATFORM_NAME}/Home
-development/samples/HoneycombGallery           samples/${PLATFORM_NAME}/HoneycombGallery
-development/samples/JetBoy                     samples/${PLATFORM_NAME}/JetBoy
-development/samples/KeyChainDemo               samples/${PLATFORM_NAME}/KeyChainDemo
-development/samples/LunarLander                samples/${PLATFORM_NAME}/LunarLander
-development/samples/MultiResolution            samples/${PLATFORM_NAME}/MultiResolution
-development/samples/NotePad                    samples/${PLATFORM_NAME}/NotePad
-development/samples/RandomMusicPlayer          samples/${PLATFORM_NAME}/RandomMusicPlayer
-development/samples/SpellChecker/SampleSpellCheckerService samples/${PLATFORM_NAME}/SpellChecker/SampleSpellCheckerService
-development/samples/SpellChecker/HelloSpellChecker         samples/${PLATFORM_NAME}/SpellChecker/HelloSpellChecker
-development/samples/SampleSyncAdapter          samples/${PLATFORM_NAME}/SampleSyncAdapter
-development/samples/SearchableDictionary       samples/${PLATFORM_NAME}/SearchableDictionary
-development/samples/SipDemo                    samples/${PLATFORM_NAME}/SipDemo
-development/samples/SkeletonApp                samples/${PLATFORM_NAME}/SkeletonApp
-development/samples/Snake                      samples/${PLATFORM_NAME}/Snake
-development/samples/SoftKeyboard               samples/${PLATFORM_NAME}/SoftKeyboard
-development/samples/Spinner                    samples/${PLATFORM_NAME}/Spinner
-development/samples/SpinnerTest                samples/${PLATFORM_NAME}/SpinnerTest
-development/samples/TicTacToeLib               samples/${PLATFORM_NAME}/TicTacToeLib
-development/samples/TicTacToeMain              samples/${PLATFORM_NAME}/TicTacToeMain
-development/samples/TtsEngine                  samples/${PLATFORM_NAME}/TtsEngine
-development/samples/ToyVpn                     samples/${PLATFORM_NAME}/ToyVpn
-development/samples/UiAutomator                samples/${PLATFORM_NAME}/UiAutomator
-development/samples/USB/MissileLauncher        samples/${PLATFORM_NAME}/USB/MissileLauncher
-development/samples/USB/AdbTest                samples/${PLATFORM_NAME}/USB/AdbTest
-development/samples/VoiceRecognitionService    samples/${PLATFORM_NAME}/VoiceRecognitionService
-development/samples/VoicemailProviderDemo      samples/${PLATFORM_NAME}/VoicemailProviderDemo
-development/samples/WeatherListWidget          samples/${PLATFORM_NAME}/WeatherListWidget
-development/apps/WidgetPreview                 samples/${PLATFORM_NAME}/WidgetPreview
-development/samples/WiFiDirectDemo             samples/${PLATFORM_NAME}/WiFiDirectDemo
-development/samples/WiFiDirectServiceDiscovery samples/${PLATFORM_NAME}/WiFiDirectServiceDiscovery
-development/samples/Wiktionary                 samples/${PLATFORM_NAME}/Wiktionary
-development/samples/WiktionarySimple           samples/${PLATFORM_NAME}/WiktionarySimple
-development/samples/XmlAdapters                samples/${PLATFORM_NAME}/XmlAdapters
-development/samples/RenderScript/HelloCompute  samples/${PLATFORM_NAME}/RenderScript/HelloCompute
-development/samples/FmRadioReceiver            samples/${PLATFORM_NAME}/FmRadioReceiver
-development/samples/FmRadioTransmitter         samples/${PLATFORM_NAME}/FmRadioTransmitter
-=======
 
 # New sample tree
 developers/samples/android/connectivity        samples/${PLATFORM_NAME}/connectivity
@@ -300,7 +247,8 @@
 development/samples/WiktionarySimple           samples/${PLATFORM_NAME}/legacy/WiktionarySimple
 development/samples/XmlAdapters                samples/${PLATFORM_NAME}/legacy/XmlAdapters
 development/samples/RenderScript/HelloCompute  samples/${PLATFORM_NAME}/legacy/RenderScript/HelloCompute
->>>>>>> 583fc099
+development/samples/FmRadioReceiver            samples/${PLATFORM_NAME}/FmRadioReceiver
+development/samples/FmRadioTransmitter         samples/${PLATFORM_NAME}/FmRadioTransmitter
 
 # NOTICE files are copied by build/core/Makefile from sdk.git
 sdk/files/sdk_files_NOTICE.txt                 samples/${PLATFORM_NAME}/NOTICE.txt
