#!/usr/bin/env python
#
# Copyright (C) 2017 The Android Open Source Project
#
# Licensed under the Apache License, Version 2.0 (the "License");
# you may not use this file except in compliance with the License.
# You may obtain a copy of the License at
#
#      http://www.apache.org/licenses/LICENSE-2.0
#
# Unless required by applicable law or agreed to in writing, software
# distributed under the License is distributed on an "AS IS" BASIS,
# WITHOUT WARRANTIES OR CONDITIONS OF ANY KIND, either express or implied.
# See the License for the specific language governing permissions and
# limitations under the License.
#

import argparse
import glob
<<<<<<< HEAD
=======
import json
>>>>>>> bebd7bae
import logging
import os
import sys

import utils


class GenBuildFile(object):
    """Generates Android.bp for VNDK snapshot.

    VNDK snapshot directory structure under prebuilts/vndk/v{version}:
        Android.bp
        {SNAPSHOT_ARCH}/
            Android.bp
            arch-{TARGET_ARCH}-{TARGET_ARCH_VARIANT}/
                shared/
                    vndk-core/
                        (VNDK-core libraries, e.g. libbinder.so)
                    vndk-sp/
                        (VNDK-SP libraries, e.g. libc++.so)
            arch-{TARGET_2ND_ARCH}-{TARGET_2ND_ARCH_VARIANT}/
                shared/
                    vndk-core/
                        (VNDK-core libraries, e.g. libbinder.so)
                    vndk-sp/
                        (VNDK-SP libraries, e.g. libc++.so)
            binder32/
                (This directory is newly introduced in v28 (Android P) to hold
                prebuilts built for 32-bit binder interface.)
                Android.bp
                arch-{TARGET_ARCH}-{TARGE_ARCH_VARIANT}/
                    ...
            configs/
                (various *.txt configuration files, e.g. ld.config.*.txt)
        ... (other {SNAPSHOT_ARCH}/ directories)
        common/
            Android.bp
            NOTICE_FILES/
                (license files, e.g. libfoo.so.txt)
    """
    INDENT = '    '
    ETC_MODULES = [
        'ld.config.txt', 'llndk.libraries.txt', 'vndksp.libraries.txt'
    ]

    def __init__(self, install_dir, vndk_version):
        """GenBuildFile constructor.

        Args:
          install_dir: string, absolute path to the prebuilts/vndk/v{version}
            directory where the build files will be generated.
          vndk_version: int, VNDK snapshot version (e.g., 27, 28)
        """
        self._install_dir = install_dir
        self._vndk_version = vndk_version
        self._etc_paths = self._get_etc_paths()
        self._snapshot_archs = utils.get_snapshot_archs(install_dir)
        self._root_bpfile = os.path.join(install_dir, utils.ROOT_BP_PATH)
        self._common_bpfile = os.path.join(install_dir, utils.COMMON_BP_PATH)
        self._vndk_core = self._parse_lib_list('vndkcore.libraries.txt')
        self._vndk_sp = self._parse_lib_list(
            os.path.basename(self._etc_paths['vndksp.libraries.txt']))
        self._vndk_private = self._parse_lib_list('vndkprivate.libraries.txt')
        self._modules_with_notice = self._get_modules_with_notice()

    def _get_etc_paths(self):
        """Returns a map of relative file paths for each ETC module."""

        etc_paths = dict()
        for etc_module in self.ETC_MODULES:
            etc_pattern = '{}*'.format(os.path.splitext(etc_module)[0])
            etc_path = glob.glob(
                os.path.join(self._install_dir, utils.CONFIG_DIR_PATH_PATTERN,
                             etc_pattern))[0]
            rel_etc_path = etc_path.replace(self._install_dir, '')[1:]
            etc_paths[etc_module] = rel_etc_path
        return etc_paths

    def _parse_lib_list(self, txt_filename):
        """Returns a map of VNDK library lists per VNDK snapshot arch.

        Args:
          txt_filename: string, name of snapshot config file

        Returns:
          dict, e.g. {'arm64': ['libfoo.so', 'libbar.so', ...], ...}
        """
        lib_map = dict()
        for txt_path in utils.find(self._install_dir, [txt_filename]):
            arch = utils.snapshot_arch_from_path(txt_path)
            abs_path_of_txt = os.path.join(self._install_dir, txt_path)
            with open(abs_path_of_txt, 'r') as f:
                lib_map[arch] = f.read().strip().split('\n')
        return lib_map

    def _get_modules_with_notice(self):
        """Returns a list of modules that have associated notice files. """
        notice_paths = glob.glob(
            os.path.join(self._install_dir, utils.NOTICE_FILES_DIR_PATH,
                         '*.txt'))
        return [os.path.splitext(os.path.basename(p))[0] for p in notice_paths]

    def generate_root_android_bp(self):
        """Autogenerates Android.bp."""

        logging.info('Generating Android.bp for snapshot v{}'.format(
            self._vndk_version))
        etc_buildrules = []
        for prebuilt in self.ETC_MODULES:
            # ld.config.VER.txt is not installed as a prebuilt but is built and
            # installed from thesource tree at the time the VNDK snapshot is
            # installed to the system.img.
            if prebuilt == 'ld.config.txt':
                continue
            etc_buildrules.append(self._gen_etc_prebuilt(prebuilt))

        with open(self._root_bpfile, 'w') as bpfile:
            bpfile.write(self._gen_autogen_msg('/'))
            bpfile.write('\n')
            bpfile.write('\n'.join(etc_buildrules))
            bpfile.write('\n')

        logging.info('Successfully generated {}'.format(self._root_bpfile))

    def generate_common_android_bp(self):
        """Autogenerates common/Android.bp."""

        logging.info('Generating common/Android.bp for snapshot v{}'.format(
            self._vndk_version))
        with open(self._common_bpfile, 'w') as bpfile:
            bpfile.write(self._gen_autogen_msg('/'))
            for module in self._modules_with_notice:
                bpfile.write('\n')
                bpfile.write(self._gen_notice_filegroup(module))

    def generate_android_bp(self):
        """Autogenerates Android.bp."""

        def gen_for_variant(arch, is_binder32=False):
            """Generates Android.bp file for specified VNDK snapshot variant.

            A VNDK snapshot variant is defined by the TARGET_ARCH and binder
            bitness. Example snapshot variants:
                vndk_v{ver}_arm:            {arch: arm, binder: 64-bit}
                vndk_v{ver}_arm_binder32:   {arch: arm, binder: 32-bit}

            Args:
              arch: string, VNDK snapshot arch (e.g. 'arm64')
              is_binder32: bool, True if binder interface is 32-bit
            """
            binder32_suffix = '_{}'.format(
                utils.BINDER32) if is_binder32 else ''
            logging.info('Generating Android.bp for vndk_v{}_{}{}'.format(
                self._vndk_version, arch, binder32_suffix))

            variant_subpath = arch
            # For O-MR1 snapshot (v27), 32-bit binder prebuilts are not
            # isolated in separate 'binder32' subdirectory.
            if is_binder32 and self._vndk_version >= 28:
                variant_subpath = os.path.join(arch, utils.BINDER32)
<<<<<<< HEAD
            bpfile_path = os.path.join(self._install_dir, variant_subpath,
                                       'Android.bp')
=======
            variant_path = os.path.join(self._install_dir, variant_subpath)
            bpfile_path = os.path.join(variant_path, 'Android.bp')
>>>>>>> bebd7bae

            vndk_core_buildrules = self._gen_vndk_shared_prebuilts(
                self._vndk_core[arch], arch, is_binder32=is_binder32)
            vndk_sp_buildrules = self._gen_vndk_shared_prebuilts(
                self._vndk_sp[arch],
                arch,
                is_vndk_sp=True,
                is_binder32=is_binder32)

            with open(bpfile_path, 'w') as bpfile:
                bpfile.write(self._gen_autogen_msg('/'))
                bpfile.write('\n')
                bpfile.write(self._gen_bp_phony(arch, is_binder32))
                bpfile.write('\n')
                bpfile.write('\n'.join(vndk_core_buildrules))
                bpfile.write('\n')
                bpfile.write('\n'.join(vndk_sp_buildrules))

<<<<<<< HEAD
=======
            variant_include_path = os.path.join(variant_path, 'include')
            include_path = os.path.join(self._install_dir, arch, 'include')
            if os.path.isdir(include_path) and variant_include_path != include_path:
                os.symlink(os.path.relpath(include_path, variant_path),
                    variant_include_path)

>>>>>>> bebd7bae
            logging.info('Successfully generated {}'.format(bpfile_path))

        if self._vndk_version == 27:
            # For O-MR1 snapshot (v27), 32-bit binder prebuilts are not
            # isolated in separate 'binder32' subdirectory.
            for arch in self._snapshot_archs:
                if arch in ('arm', 'x86'):
                    gen_for_variant(arch, is_binder32=True)
                else:
                    gen_for_variant(arch)
            return

        for arch in self._snapshot_archs:
            if os.path.isdir(
                    os.path.join(self._install_dir, arch, utils.BINDER32)):
                gen_for_variant(arch, is_binder32=True)
            gen_for_variant(arch)

    def _gen_autogen_msg(self, comment_char):
        return ('{0}{0} THIS FILE IS AUTOGENERATED BY '
                'development/vndk/snapshot/gen_buildfiles.py\n'
                '{0}{0} DO NOT EDIT\n'.format(comment_char))

    def _get_versioned_name(self,
                            prebuilt,
                            arch,
                            is_etc=False,
                            is_binder32=False):
        """Returns the VNDK version-specific module name for a given prebuilt.

        The VNDK version-specific module name is defined as follows:
        For a VNDK shared lib: 'libfoo.so'
            if binder is 32-bit:
                'libfoo.vndk.{version}.{arch}.binder32.vendor'
            else:
                'libfoo.vndk.{version}.{arch}.vendor'
        For an ETC module: 'foo.txt' -> 'foo.{version}.txt'

        Args:
          prebuilt: string, name of the prebuilt object
          arch: string, VNDK snapshot arch (e.g. 'arm64')
          is_etc: bool, True if the LOCAL_MODULE_CLASS of prebuilt is 'ETC'
          is_binder32: bool, True if binder interface is 32-bit
        """
        name, ext = os.path.splitext(prebuilt)
        if is_etc:
            versioned_name = '{}.{}{}'.format(name, self._vndk_version, ext)
        else:
            binder_suffix = '.{}'.format(utils.BINDER32) if is_binder32 else ''
            versioned_name = '{}.vndk.{}.{}{}.vendor'.format(
                name, self._vndk_version, arch, binder_suffix)

        return versioned_name

    def _gen_etc_prebuilt(self, prebuilt):
        """Generates build rule for an ETC prebuilt.

        Args:
          prebuilt: string, name of ETC prebuilt object
        """
        etc_path = self._etc_paths[prebuilt]
        etc_sub_path = etc_path[etc_path.index('/') + 1:]

        prebuilt_etc = ('prebuilt_etc {{\n'
                        '{ind}name: "{versioned_name}",\n'
                        '{ind}target: {{\n'.format(
                            ind=self.INDENT,
                            versioned_name=self._get_versioned_name(
                                prebuilt, None, is_etc=True)))
        for arch in self._snapshot_archs:
            prebuilt_etc += ('{ind}{ind}android_{arch}: {{\n'
                             '{ind}{ind}{ind}src: "{arch}/{etc_sub_path}",\n'
                             '{ind}{ind}}},\n'.format(
                                 ind=self.INDENT,
                                 arch=arch,
                                 etc_sub_path=etc_sub_path))
        prebuilt_etc += ('{ind}}},\n'
                         '}}\n'.format(ind=self.INDENT))
        return prebuilt_etc

    def _gen_notice_filegroup(self, module):
        """Generates a notice filegroup build rule for a given module.

        Args:
          notice: string, module name
        """
        return ('filegroup {{\n'
                '{ind}name: "{filegroup_name}",\n'
                '{ind}srcs: ["{notice_dir}/{module}.txt"],\n'
                '}}\n'.format(
                    ind=self.INDENT,
                    filegroup_name=self._get_notice_filegroup_name(module),
                    module=module,
                    notice_dir=utils.NOTICE_FILES_DIR_NAME))

    def _get_notice_filegroup_name(self, module):
        """ Gets a notice filegroup module name for a given module.

        Args:
          notice: string, module name.
        """
        return 'vndk-v{ver}-{module}-notice'.format(
            ver=self._vndk_version, module=module)

    def _gen_bp_phony(self, arch, is_binder32=False):
        """Generates build rule for phony package 'vndk_v{ver}_{arch}'.

        Args:
          arch: string, VNDK snapshot arch (e.g. 'arm64')
          is_binder32: bool, True if binder interface is 32-bit
        """
        required = []
        for prebuilts in (self._vndk_core[arch], self._vndk_sp[arch]):
            for prebuilt in prebuilts:
                required.append(
                    self._get_versioned_name(
                        prebuilt, arch, is_binder32=is_binder32))

        for prebuilt in self.ETC_MODULES:
            required.append(
                self._get_versioned_name(
                    prebuilt, None, is_etc=True, is_binder32=is_binder32))

        required_str = ['"{}",'.format(prebuilt) for prebuilt in required]
        required_formatted = '\n{ind}{ind}'.format(
            ind=self.INDENT).join(required_str)
        required_buildrule = ('{ind}required: [\n'
                              '{ind}{ind}{required_formatted}\n'
                              '{ind}],\n'.format(
                                  ind=self.INDENT,
                                  required_formatted=required_formatted))
        binder_suffix = '_{}'.format(utils.BINDER32) if is_binder32 else ''

        return ('phony {{\n'
                '{ind}name: "vndk_v{ver}_{arch}{binder_suffix}",\n'
                '{required_buildrule}'
                '}}\n'.format(
                    ind=self.INDENT,
                    ver=self._vndk_version,
                    arch=arch,
                    binder_suffix=binder_suffix,
                    required_buildrule=required_buildrule))

    def _gen_vndk_shared_prebuilts(self,
                                   prebuilts,
                                   arch,
                                   is_vndk_sp=False,
                                   is_binder32=False):
        """Returns list of build rules for given prebuilts.

        Args:
          prebuilts: list of VNDK shared prebuilts
          arch: string, VNDK snapshot arch (e.g. 'arm64')
          is_vndk_sp: bool, True if prebuilts are VNDK_SP libs
          is_binder32: bool, True if binder interface is 32-bit
        """
        build_rules = []
        for prebuilt in prebuilts:
            build_rules.append(
                self._gen_vndk_shared_prebuilt(
                    prebuilt,
                    arch,
                    is_vndk_sp=is_vndk_sp,
                    is_binder32=is_binder32))
        return build_rules

    def _gen_vndk_shared_prebuilt(self,
                                  prebuilt,
                                  arch,
                                  is_vndk_sp=False,
                                  is_binder32=False):
        """Returns build rule for given prebuilt.

        Args:
          prebuilt: string, name of prebuilt object
          arch: string, VNDK snapshot arch (e.g. 'arm64')
          is_vndk_sp: bool, True if prebuilt is a VNDK_SP lib
          is_binder32: bool, True if binder interface is 32-bit
        """

        def get_notice_file(prebuilt):
            """Returns build rule for notice file (attribute 'notice').

            Args:
              prebuilt: string, name of prebuilt object
            """
            notice = ''
            if prebuilt in self._modules_with_notice:
                notice = '{ind}notice: ":{notice_filegroup}",\n'.format(
                    ind=self.INDENT,
                    notice_filegroup=self._get_notice_filegroup_name(prebuilt))
            return notice

<<<<<<< HEAD
        def get_rel_install_path(prebuilt):
            """Returns build rule for 'relative_install_path'.

            Args:
              prebuilt: string, name of prebuilt object
            """
            rel_install_path = ''
            if prebuilt in self.RELATIVE_INSTALL_PATHS:
                path = self.RELATIVE_INSTALL_PATHS[prebuilt]
                rel_install_path += ('{ind}relative_install_path: "{path}",\n'
                                     .format(ind=self.INDENT, path=path))
            return rel_install_path

        def get_arch_srcs(prebuilt, arch):
=======
        def get_arch_props(prebuilt, arch):
>>>>>>> bebd7bae
            """Returns build rule for arch specific srcs.

            e.g.,
                arch: {
                    arm: {
                        export_include_dirs: ["..."],
                        export_system_include_dirs: ["..."],
                        export_flags: ["..."],
                        relative_install_path: "...",
                        srcs: ["..."]
                    },
                    arm64: {
                        export_include_dirs: ["..."],
                        export_system_include_dirs: ["..."],
                        export_flags: ["..."],
                        relative_install_path: "...",
                        srcs: ["..."]
                    },
                }

            Args:
              prebuilt: string, name of prebuilt object
              arch: string, VNDK snapshot arch (e.g. 'arm64')
            """
<<<<<<< HEAD
            arch_srcs = '{ind}arch: {{\n'.format(ind=self.INDENT)
=======
            arch_props = '{ind}arch: {{\n'.format(ind=self.INDENT)
>>>>>>> bebd7bae
            src_paths = utils.find(src_root, [prebuilt])
            # filter out paths under 'binder32' subdirectory
            src_paths = filter(lambda src: not src.startswith(utils.BINDER32),
                               src_paths)

<<<<<<< HEAD
=======
            def list_to_prop_value(l, name):
                if len(l) == 0:
                    return ''
                dirs=',\n{ind}{ind}{ind}{ind}'.format(
                    ind=self.INDENT).join(['"%s"' % d for d in l])
                return ('{ind}{ind}{ind}{name}: [\n'
                        '{ind}{ind}{ind}{ind}{dirs},\n'
                        '{ind}{ind}{ind}],\n'.format(
                            ind=self.INDENT,
                            dirs=dirs,
                            name=name))

>>>>>>> bebd7bae
            for src in sorted(src_paths):
                include_dirs = ''
                system_include_dirs = ''
                flags = ''
                relative_install_path = ''
                prop_path = os.path.join(src_root, src+'.json')
                props = dict()
                try:
                    with open(prop_path, 'r') as f:
                        props = json.loads(f.read())
                    os.unlink(prop_path)
                except:
                    # TODO(b/70312118): Parse from soong build system
                    if prebuilt == 'android.hidl.memory@1.0-impl.so':
                        props['RelativeInstallPath'] = 'hw'
                if 'ExportedDirs' in props:
                    l = ['include/%s' % d for d in props['ExportedDirs']]
                    include_dirs = list_to_prop_value(l, 'export_include_dirs')
                if 'ExportedSystemDirs' in props:
                    l = ['include/%s' % d for d in props['ExportedSystemDirs']]
                    system_include_dirs = list_to_prop_value(l, 'export_system_include_dirs')
                if 'ExportedFlags' in props:
                    flags = list_to_prop_value(props['ExportedFlags'], 'export_flags')
                if 'RelativeInstallPath' in props:
                    relative_install_path = ('{ind}{ind}{ind}'
                        'relative_install_path: "{path}",\n').format(
                            ind=self.INDENT,
                            path=props['RelativeInstallPath'])

                arch_props += ('{ind}{ind}{arch}: {{\n'
                               '{include_dirs}'
                               '{system_include_dirs}'
                               '{flags}'
                               '{relative_install_path}'
                               '{ind}{ind}{ind}srcs: ["{src}"],\n'
                               '{ind}{ind}}},\n').format(
                                  ind=self.INDENT,
                                  arch=utils.prebuilt_arch_from_path(
                                      os.path.join(arch, src)),
<<<<<<< HEAD
                                  src=src))
            arch_srcs += '{ind}}},\n'.format(ind=self.INDENT)
            return arch_srcs
=======
                                  include_dirs=include_dirs,
                                  system_include_dirs=system_include_dirs,
                                  flags=flags,
                                  relative_install_path=relative_install_path,
                                  src=src)
            arch_props += '{ind}}},\n'.format(ind=self.INDENT)
            return arch_props

        src_root = os.path.join(self._install_dir, arch)
        # For O-MR1 snapshot (v27), 32-bit binder prebuilts are not
        # isolated in separate 'binder32' subdirectory.
        if is_binder32 and self._vndk_version >= 28:
            src_root = os.path.join(src_root, utils.BINDER32)
>>>>>>> bebd7bae

        src_root = os.path.join(self._install_dir, arch)
        # For O-MR1 snapshot (v27), 32-bit binder prebuilts are not
        # isolated in separate 'binder32' subdirectory.
        if is_binder32 and self._vndk_version >= 28:
            src_root = os.path.join(src_root, utils.BINDER32)

        name = os.path.splitext(prebuilt)[0]
        vendor_available = str(
            prebuilt not in self._vndk_private[arch]).lower()

        vndk_sp = ''
        if is_vndk_sp:
            vndk_sp = '{ind}{ind}support_system_process: true,\n'.format(
                ind=self.INDENT)

        notice = get_notice_file(prebuilt)
<<<<<<< HEAD
        rel_install_path = get_rel_install_path(prebuilt)
        arch_srcs = get_arch_srcs(prebuilt, arch)
=======
        arch_props = get_arch_props(prebuilt, arch)
>>>>>>> bebd7bae

        binder32bit = ''
        if is_binder32:
            binder32bit = '{ind}binder32bit: true,\n'.format(ind=self.INDENT)

        return ('vndk_prebuilt_shared {{\n'
                '{ind}name: "{name}",\n'
                '{ind}version: "{ver}",\n'
                '{ind}target_arch: "{target_arch}",\n'
                '{binder32bit}'
                '{ind}vendor_available: {vendor_available},\n'
                '{ind}vndk: {{\n'
                '{ind}{ind}enabled: true,\n'
                '{vndk_sp}'
                '{ind}}},\n'
                '{notice}'
                '{arch_props}'
                '}}\n'.format(
                    ind=self.INDENT,
                    name=name,
                    ver=self._vndk_version,
                    target_arch=arch,
                    binder32bit=binder32bit,
                    vendor_available=vendor_available,
                    vndk_sp=vndk_sp,
                    notice=notice,
                    arch_props=arch_props))


def get_args():
    parser = argparse.ArgumentParser()
    parser.add_argument(
        'vndk_version',
        type=int,
        help='VNDK snapshot version to install, e.g. "27".')
    parser.add_argument(
        '-v',
        '--verbose',
        action='count',
        default=0,
        help='Increase output verbosity, e.g. "-v", "-vv".')
    return parser.parse_args()


def get_args():
    parser = argparse.ArgumentParser()
    parser.add_argument(
        'vndk_version',
        type=int,
        help='VNDK snapshot version to install, e.g. "27".')
    parser.add_argument(
        '-v',
        '--verbose',
        action='count',
        default=0,
        help='Increase output verbosity, e.g. "-v", "-vv".')
    return parser.parse_args()


def main():
    """For local testing purposes.

    Note: VNDK snapshot must be already installed under
      prebuilts/vndk/v{version}.
    """
    ANDROID_BUILD_TOP = utils.get_android_build_top()
    PREBUILTS_VNDK_DIR = utils.join_realpath(ANDROID_BUILD_TOP,
                                             'prebuilts/vndk')

    args = get_args()
    vndk_version = args.vndk_version
    install_dir = os.path.join(PREBUILTS_VNDK_DIR, 'v{}'.format(vndk_version))
    if not os.path.isdir(install_dir):
        raise ValueError(
            'Please provide valid VNDK version. {} does not exist.'
            .format(install_dir))
    utils.set_logging_config(args.verbose)

    buildfile_generator = GenBuildFile(install_dir, vndk_version)
    buildfile_generator.generate_root_android_bp()
    buildfile_generator.generate_common_android_bp()
    buildfile_generator.generate_android_bp()

    logging.info('Done.')


if __name__ == '__main__':
    main()<|MERGE_RESOLUTION|>--- conflicted
+++ resolved
@@ -17,10 +17,7 @@
 
 import argparse
 import glob
-<<<<<<< HEAD
-=======
 import json
->>>>>>> bebd7bae
 import logging
 import os
 import sys
@@ -181,13 +178,8 @@
             # isolated in separate 'binder32' subdirectory.
             if is_binder32 and self._vndk_version >= 28:
                 variant_subpath = os.path.join(arch, utils.BINDER32)
-<<<<<<< HEAD
-            bpfile_path = os.path.join(self._install_dir, variant_subpath,
-                                       'Android.bp')
-=======
             variant_path = os.path.join(self._install_dir, variant_subpath)
             bpfile_path = os.path.join(variant_path, 'Android.bp')
->>>>>>> bebd7bae
 
             vndk_core_buildrules = self._gen_vndk_shared_prebuilts(
                 self._vndk_core[arch], arch, is_binder32=is_binder32)
@@ -206,15 +198,12 @@
                 bpfile.write('\n')
                 bpfile.write('\n'.join(vndk_sp_buildrules))
 
-<<<<<<< HEAD
-=======
             variant_include_path = os.path.join(variant_path, 'include')
             include_path = os.path.join(self._install_dir, arch, 'include')
             if os.path.isdir(include_path) and variant_include_path != include_path:
                 os.symlink(os.path.relpath(include_path, variant_path),
                     variant_include_path)
 
->>>>>>> bebd7bae
             logging.info('Successfully generated {}'.format(bpfile_path))
 
         if self._vndk_version == 27:
@@ -408,24 +397,7 @@
                     notice_filegroup=self._get_notice_filegroup_name(prebuilt))
             return notice
 
-<<<<<<< HEAD
-        def get_rel_install_path(prebuilt):
-            """Returns build rule for 'relative_install_path'.
-
-            Args:
-              prebuilt: string, name of prebuilt object
-            """
-            rel_install_path = ''
-            if prebuilt in self.RELATIVE_INSTALL_PATHS:
-                path = self.RELATIVE_INSTALL_PATHS[prebuilt]
-                rel_install_path += ('{ind}relative_install_path: "{path}",\n'
-                                     .format(ind=self.INDENT, path=path))
-            return rel_install_path
-
-        def get_arch_srcs(prebuilt, arch):
-=======
         def get_arch_props(prebuilt, arch):
->>>>>>> bebd7bae
             """Returns build rule for arch specific srcs.
 
             e.g.,
@@ -450,18 +422,12 @@
               prebuilt: string, name of prebuilt object
               arch: string, VNDK snapshot arch (e.g. 'arm64')
             """
-<<<<<<< HEAD
-            arch_srcs = '{ind}arch: {{\n'.format(ind=self.INDENT)
-=======
             arch_props = '{ind}arch: {{\n'.format(ind=self.INDENT)
->>>>>>> bebd7bae
             src_paths = utils.find(src_root, [prebuilt])
             # filter out paths under 'binder32' subdirectory
             src_paths = filter(lambda src: not src.startswith(utils.BINDER32),
                                src_paths)
 
-<<<<<<< HEAD
-=======
             def list_to_prop_value(l, name):
                 if len(l) == 0:
                     return ''
@@ -474,7 +440,6 @@
                             dirs=dirs,
                             name=name))
 
->>>>>>> bebd7bae
             for src in sorted(src_paths):
                 include_dirs = ''
                 system_include_dirs = ''
@@ -514,11 +479,6 @@
                                   ind=self.INDENT,
                                   arch=utils.prebuilt_arch_from_path(
                                       os.path.join(arch, src)),
-<<<<<<< HEAD
-                                  src=src))
-            arch_srcs += '{ind}}},\n'.format(ind=self.INDENT)
-            return arch_srcs
-=======
                                   include_dirs=include_dirs,
                                   system_include_dirs=system_include_dirs,
                                   flags=flags,
@@ -532,13 +492,6 @@
         # isolated in separate 'binder32' subdirectory.
         if is_binder32 and self._vndk_version >= 28:
             src_root = os.path.join(src_root, utils.BINDER32)
->>>>>>> bebd7bae
-
-        src_root = os.path.join(self._install_dir, arch)
-        # For O-MR1 snapshot (v27), 32-bit binder prebuilts are not
-        # isolated in separate 'binder32' subdirectory.
-        if is_binder32 and self._vndk_version >= 28:
-            src_root = os.path.join(src_root, utils.BINDER32)
 
         name = os.path.splitext(prebuilt)[0]
         vendor_available = str(
@@ -550,12 +503,7 @@
                 ind=self.INDENT)
 
         notice = get_notice_file(prebuilt)
-<<<<<<< HEAD
-        rel_install_path = get_rel_install_path(prebuilt)
-        arch_srcs = get_arch_srcs(prebuilt, arch)
-=======
         arch_props = get_arch_props(prebuilt, arch)
->>>>>>> bebd7bae
 
         binder32bit = ''
         if is_binder32:
@@ -600,21 +548,6 @@
     return parser.parse_args()
 
 
-def get_args():
-    parser = argparse.ArgumentParser()
-    parser.add_argument(
-        'vndk_version',
-        type=int,
-        help='VNDK snapshot version to install, e.g. "27".')
-    parser.add_argument(
-        '-v',
-        '--verbose',
-        action='count',
-        default=0,
-        help='Increase output verbosity, e.g. "-v", "-vv".')
-    return parser.parse_args()
-
-
 def main():
     """For local testing purposes.
 
