#!/usr/bin/env python3

import gzip
import os
import subprocess
import sys
import tempfile
import collections


SCRIPT_DIR = os.path.abspath(os.path.dirname(__file__))

try:
    AOSP_DIR = os.environ['ANDROID_BUILD_TOP']
except KeyError:
    print('error: ANDROID_BUILD_TOP environment variable is not set.',
          file=sys.stderr)
    sys.exit(1)

BUILTIN_HEADERS_DIR = (
    os.path.join(AOSP_DIR, 'bionic', 'libc', 'include'),
    os.path.join(AOSP_DIR, 'external', 'libcxx', 'include'),
    os.path.join(AOSP_DIR, 'prebuilts', 'clang-tools', 'linux-x86',
                 'clang-headers'),
)

EXPORTED_HEADERS_DIR = (
    os.path.join(AOSP_DIR, 'development', 'vndk', 'tools', 'header-checker',
                 'tests'),
)

SO_EXT = '.so'
SOURCE_ABI_DUMP_EXT_END = '.lsdump'
SOURCE_ABI_DUMP_EXT = SO_EXT + SOURCE_ABI_DUMP_EXT_END
COMPRESSED_SOURCE_ABI_DUMP_EXT = SOURCE_ABI_DUMP_EXT + '.gz'
VENDOR_SUFFIX = '.vendor'

DEFAULT_CPPFLAGS = ['-x', 'c++', '-std=c++11']
DEFAULT_CFLAGS = ['-std=gnu99']
DEFAULT_HEADER_FLAGS = ["-dump-function-declarations"]
DEFAULT_FORMAT = 'ProtobufTextFormat'
<<<<<<< HEAD


def get_reference_dump_dir(reference_dump_dir_stem,
                           reference_dump_dir_insertion, lib_arch):
    reference_dump_dir = os.path.join(reference_dump_dir_stem, lib_arch)
    reference_dump_dir = os.path.join(reference_dump_dir,
                                      reference_dump_dir_insertion)
    return reference_dump_dir


def copy_reference_dumps(lib_paths, reference_dir_stem,
                         reference_dump_dir_insertion, lib_arch, compress):
    reference_dump_dir = get_reference_dump_dir(reference_dir_stem,
                                                reference_dump_dir_insertion,
                                                lib_arch)
    num_created = 0
    for lib_path in lib_paths:
        copy_reference_dump(lib_path, reference_dump_dir, compress)
        num_created += 1
    return num_created


=======


class Target(object):
    def __init__(self, is_2nd, product):
        extra = '_2ND' if is_2nd else ''
        build_vars_to_fetch = ['TARGET_ARCH',
                               'TARGET{}_ARCH'.format(extra),
                               'TARGET{}_ARCH_VARIANT'.format(extra),
                               'TARGET{}_CPU_VARIANT'.format(extra)]
        build_vars = get_build_vars_for_product(build_vars_to_fetch, product)
        self.primary_arch = build_vars[0]
        assert self.primary_arch != ''
        self.arch = build_vars[1]
        self.arch_variant = build_vars[2]
        self.cpu_variant = build_vars[3]

    def get_arch_cpu_str(self):
        """Return a string that represents the architecture, the architecture
        variant, and the CPU variant.

        If TARGET_ARCH == TARGET_ARCH_VARIANT, soong makes targetArchVariant
        empty. This is the case for aosp_x86_64 and aosp_x86_ab.
        """
        if not self.arch_variant or self.arch_variant == self.arch:
            arch_variant = ''
        else:
            arch_variant = '_' + self.arch_variant

        if not self.cpu_variant or self.cpu_variant == 'generic':
            cpu_variant = ''
        else:
            cpu_variant = '_' + self.cpu_variant

        return self.arch + arch_variant + cpu_variant

    def get_module_variant_dir_name(self, variant_suffix):
        """Create module variant directory name from the architecture, the
        architecture variant, the CPU variant, and a variant suffix
        (e.g. `_core_shared`, `_vendor_shared`, etc)."""
        return 'android_' + self.get_arch_cpu_str() + variant_suffix


>>>>>>> bebd7bae
def copy_reference_dump(lib_path, reference_dump_dir, compress):
    reference_dump_path = os.path.join(
        reference_dump_dir, os.path.basename(lib_path))
    if compress:
        reference_dump_path += '.gz'
    os.makedirs(os.path.dirname(reference_dump_path), exist_ok=True)
    output_content = read_output_content(lib_path, AOSP_DIR)
    if compress:
        with gzip.open(reference_dump_path, 'wb') as f:
            f.write(bytes(output_content, 'utf-8'))
    else:
        with open(reference_dump_path, 'wb') as f:
            f.write(bytes(output_content, 'utf-8'))
    print('Created abi dump at', reference_dump_path)
    return reference_dump_path


def read_output_content(output_path, replace_str):
    with open(output_path, 'r') as f:
        return f.read().replace(replace_str, '')


def run_header_abi_dumper(input_path, cflags=tuple(),
                          export_include_dirs=EXPORTED_HEADERS_DIR,
                          flags=tuple()):
    """Run header-abi-dumper to dump ABI from `input_path` and return the
    output."""
    with tempfile.TemporaryDirectory() as tmp:
        output_path = os.path.join(tmp, os.path.basename(input_path)) + '.dump'
        run_header_abi_dumper_on_file(input_path, output_path,
                                      export_include_dirs, cflags, flags)
        return read_output_content(output_path, AOSP_DIR)


def run_header_abi_dumper_on_file(input_path, output_path,
                                  export_include_dirs=tuple(), cflags=tuple(),
                                  flags=tuple()):
    """Run header-abi-dumper to dump ABI from `input_path` and the output is
    written to `output_path`."""
    input_ext = os.path.splitext(input_path)[1]
    cmd = ['header-abi-dumper', '-o', output_path, input_path]
    for dir in export_include_dirs:
        cmd += ['-I', dir]
    cmd += flags
    if '-output-format' not in flags:
        cmd += ['-output-format', DEFAULT_FORMAT]
    if input_ext == ".h":
        cmd += DEFAULT_HEADER_FLAGS
    cmd += ['--']
    cmd += cflags
    if input_ext in ('.cpp', '.cc', '.h'):
        cmd += DEFAULT_CPPFLAGS
    else:
        cmd += DEFAULT_CFLAGS

    for dir in BUILTIN_HEADERS_DIR:
        cmd += ['-isystem', dir]
    # The export include dirs imply local include dirs.
    for dir in export_include_dirs:
        cmd += ['-I', dir]
    subprocess.check_call(cmd)


def run_header_abi_linker(output_path, inputs, version_script, api, arch,
                          flags=tuple()):
    """Link inputs, taking version_script into account"""
    cmd = ['header-abi-linker', '-o', output_path, '-v', version_script,
           '-api', api, '-arch', arch]
    cmd += flags
    if '-input-format' not in flags:
        cmd += ['-input-format', DEFAULT_FORMAT]
    if '-output-format' not in flags:
        cmd += ['-output-format', DEFAULT_FORMAT]
    cmd += inputs
    subprocess.check_call(cmd)
    return read_output_content(output_path, AOSP_DIR)


def make_targets(product, variant, targets):
    make_cmd = ['build/soong/soong_ui.bash', '--make-mode', '-j',
                'TARGET_PRODUCT=' + product, 'TARGET_BUILD_VARIANT=' + variant]
    make_cmd += targets
    subprocess.check_call(make_cmd, cwd=AOSP_DIR)


def make_tree(product, variant):
    """Build all lsdump files."""
    return make_targets(product, variant, ['findlsdumps'])


<<<<<<< HEAD
def make_libraries(product, variant, targets, libs, llndk_mode):
    """Build lsdump files for specific libs."""
    lsdump_paths = read_lsdump_paths(product, variant, targets, build=True)
    targets = []
    for name in libs:
        targets.extend(lsdump_paths[name].values())
    make_targets(product, variant, targets)
=======
def make_libraries(product, variant, targets, libs):
    """Build lsdump files for specific libs."""
    lsdump_paths = read_lsdump_paths(product, variant, targets, build=True)
    make_target_paths = []
    for name in libs:
        make_target_paths.extend(path for tag, path in
                                 lsdump_paths[name].values())
    make_targets(product, variant, make_target_paths)
>>>>>>> bebd7bae


def get_lsdump_paths_file_path(product, variant):
    """Get the path to lsdump_paths.txt."""
    product_out = get_build_vars_for_product(
        ['PRODUCT_OUT'], product, variant)[0]
    return os.path.join(product_out, 'lsdump_paths.txt')


def _is_sanitizer_variation(variation):
    """Check whether the variation is introduced by a sanitizer."""
    return variation in {'asan', 'hwasan', 'tsan', 'intOverflow', 'cfi', 'scs'}


<<<<<<< HEAD
def _are_sanitizer_variations(variations):
    """Check whether these variations are introduced by sanitizers."""
    if isinstance(variations, str):
        variations = [v for v in variations.split('_') if v]
    return all(_is_sanitizer_variation(v) for v in variations)


def _read_lsdump_paths(lsdump_paths_file_path, targets):
    """Read lsdump path from lsdump_paths.txt for each libname and variant."""
    lsdump_paths = collections.defaultdict(dict)
    suffixes = collections.defaultdict(dict)

    prefixes = []
    prefixes.extend(get_module_variant_dir_name(
        target.arch, target.arch_variant, target.cpu_variant, '_core_shared')
        for target in targets)
    prefixes.extend(get_module_variant_dir_name(
        target.arch, target.arch_variant, target.cpu_variant, '_vendor_shared')
        for target in targets)

    with open(lsdump_paths_file_path, 'r') as lsdump_paths_file:
        for line in lsdump_paths_file:
            path = line.strip()
=======
def _tag_to_variant_suffix(tag):
    """Map a tag to a variant suffix."""
    if tag in ('LLNDK', 'NDK', 'PLATFORM'):
        return '_core_shared'
    if tag.startswith('VNDK'):
        return '_vendor_shared'
    raise ValueError(tag + ' is not a known tag.')


def _read_lsdump_paths(lsdump_paths_file_path, targets):
    """Read lsdump paths from lsdump_paths.txt for each libname and variant.

    This function returns a dictionary, {lib_name: {arch_cpu: (tag, path)}}.
    For example,
    {
      "libc": {
        "x86_x86_64": (
          "NDK",
          "path/to/libc.so.lsdump"
        )
      }
    }
    """
    lsdump_paths = collections.defaultdict(dict)
    suffixes = collections.defaultdict(dict)

    with open(lsdump_paths_file_path, 'r') as lsdump_paths_file:
        for line in lsdump_paths_file:
            tag, path = (x.strip() for x in line.split(':', 1))
            variant_suffix = _tag_to_variant_suffix(tag)
>>>>>>> bebd7bae
            if not path:
                continue
            dirname, filename = os.path.split(path)
            if not filename.endswith(SOURCE_ABI_DUMP_EXT):
                continue
            libname = filename[:-len(SOURCE_ABI_DUMP_EXT)]
            if not libname:
                continue
            variant = os.path.basename(dirname)
            if not variant:
                continue
<<<<<<< HEAD
            for prefix in prefixes:
                if not variant.startswith(prefix):
                    continue
                new_suffix = variant[len(prefix):]
                if not _are_sanitizer_variations(new_suffix):
                    continue
                old_suffix = suffixes[libname].get(prefix)
                if not old_suffix or new_suffix > old_suffix:
                    lsdump_paths[libname][prefix] = path
                    suffixes[libname][prefix] = new_suffix
=======
            for target in targets:
                prefix = target.get_module_variant_dir_name(variant_suffix)
                if not variant.startswith(prefix):
                    continue
                new_suffix = variant[len(prefix):]
                # Skip if the suffix contains APEX variations.
                new_variations = [x for x in new_suffix.split('_') if x]
                if new_variations and not all(_is_sanitizer_variation(x)
                                              for x in new_variations):
                    continue
                arch_cpu = target.get_arch_cpu_str()
                old_suffix = suffixes[libname].get(arch_cpu)
                if not old_suffix or new_suffix > old_suffix:
                    lsdump_paths[libname][arch_cpu] = (tag, path)
                    suffixes[libname][arch_cpu] = new_suffix
>>>>>>> bebd7bae
    return lsdump_paths


def read_lsdump_paths(product, variant, targets, build=True):
    """Build lsdump_paths.txt and read the paths."""
    lsdump_paths_file_path = get_lsdump_paths_file_path(product, variant)
    if build:
        make_targets(product, variant, [lsdump_paths_file_path])
    lsdump_paths_file_abspath = os.path.join(AOSP_DIR, lsdump_paths_file_path)
    return _read_lsdump_paths(lsdump_paths_file_abspath, targets)


<<<<<<< HEAD
def get_module_variant_dir_name(arch, arch_variant, cpu_variant,
                                variant_suffix):
    """Create module variant directory name from the target architecture, the
    target architecture variant, the target CPU variant, and a variant suffix
    (e.g. `_core_shared`, `_vendor_shared`, etc)."""

    if not arch_variant or arch_variant == arch:
        arch_variant = ''
    else:
        arch_variant = '_' + arch_variant

    if not cpu_variant or cpu_variant == 'generic':
        cpu_variant = ''
    else:
        cpu_variant = '_' + cpu_variant

    return 'android_' + arch + arch_variant + cpu_variant + variant_suffix


def find_lib_lsdumps(module_variant_dir_name, lsdump_paths, libs):
    """Find the lsdump corresponding to lib_name for the given module variant
    if it exists."""
    result = []
    for lib_name, variations in lsdump_paths.items():
        if libs and lib_name not in libs:
            continue
        for variation, path in variations.items():
            if variation.startswith(module_variant_dir_name):
                result.append(os.path.join(AOSP_DIR, path.strip()))
    return result
=======
def find_lib_lsdumps(lsdump_paths, libs, target):
    """Find the lsdump corresponding to libs for the given target.

    This function returns a list of (tag, absolute_path).
    For example,
    [
      (
        "NDK",
        "/path/to/libc.so.lsdump"
      )
    ]
    """
    arch_cpu = target.get_arch_cpu_str()
    result = []
    if libs:
        for lib_name in libs:
            result.append(lsdump_paths[lib_name][arch_cpu])
    else:
        result.extend(paths[arch_cpu] for paths in lsdump_paths.values())
    return [(tag, os.path.join(AOSP_DIR, path)) for tag, path in result]
>>>>>>> bebd7bae


def run_abi_diff(old_test_dump_path, new_test_dump_path, arch, lib_name,
                 flags=tuple()):
    abi_diff_cmd = ['header-abi-diff', '-new', new_test_dump_path, '-old',
                    old_test_dump_path, '-arch', arch, '-lib', lib_name]
    with tempfile.TemporaryDirectory() as tmp:
        output_name = os.path.join(tmp, lib_name) + '.abidiff'
        abi_diff_cmd += ['-o', output_name]
        abi_diff_cmd += flags
        if '-input-format-old' not in flags:
            abi_diff_cmd += ['-input-format-old', DEFAULT_FORMAT]
        if '-input-format-new' not in flags:
            abi_diff_cmd += ['-input-format-new', DEFAULT_FORMAT]
        try:
            subprocess.check_call(abi_diff_cmd)
        except subprocess.CalledProcessError as err:
            return err.returncode

    return 0


def get_build_vars_for_product(names, product=None, variant=None):
    """ Get build system variable for the launched target."""

    if product is None and 'ANDROID_PRODUCT_OUT' not in os.environ:
        return None

    env = os.environ.copy()
    if product:
        env['TARGET_PRODUCT'] = product
    if variant:
        env['TARGET_BUILD_VARIANT'] = variant
    cmd = [
        os.path.join('build', 'soong', 'soong_ui.bash'),
        '--dumpvars-mode', '-vars', ' '.join(names),
    ]

    proc = subprocess.Popen(cmd, stdout=subprocess.PIPE,
                            stderr=subprocess.PIPE, cwd=AOSP_DIR, env=env)
    out, err = proc.communicate()

    if proc.returncode != 0:
        print("error: %s" % err.decode('utf-8'), file=sys.stderr)
        return None

    build_vars = out.decode('utf-8').strip().splitlines()

    build_vars_list = []
    for build_var in build_vars:
        value = build_var.partition('=')[2]
        build_vars_list.append(value.replace('\'', ''))
    return build_vars_list<|MERGE_RESOLUTION|>--- conflicted
+++ resolved
@@ -39,30 +39,6 @@
 DEFAULT_CFLAGS = ['-std=gnu99']
 DEFAULT_HEADER_FLAGS = ["-dump-function-declarations"]
 DEFAULT_FORMAT = 'ProtobufTextFormat'
-<<<<<<< HEAD
-
-
-def get_reference_dump_dir(reference_dump_dir_stem,
-                           reference_dump_dir_insertion, lib_arch):
-    reference_dump_dir = os.path.join(reference_dump_dir_stem, lib_arch)
-    reference_dump_dir = os.path.join(reference_dump_dir,
-                                      reference_dump_dir_insertion)
-    return reference_dump_dir
-
-
-def copy_reference_dumps(lib_paths, reference_dir_stem,
-                         reference_dump_dir_insertion, lib_arch, compress):
-    reference_dump_dir = get_reference_dump_dir(reference_dir_stem,
-                                                reference_dump_dir_insertion,
-                                                lib_arch)
-    num_created = 0
-    for lib_path in lib_paths:
-        copy_reference_dump(lib_path, reference_dump_dir, compress)
-        num_created += 1
-    return num_created
-
-
-=======
 
 
 class Target(object):
@@ -105,7 +81,6 @@
         return 'android_' + self.get_arch_cpu_str() + variant_suffix
 
 
->>>>>>> bebd7bae
 def copy_reference_dump(lib_path, reference_dump_dir, compress):
     reference_dump_path = os.path.join(
         reference_dump_dir, os.path.basename(lib_path))
@@ -196,15 +171,6 @@
     return make_targets(product, variant, ['findlsdumps'])
 
 
-<<<<<<< HEAD
-def make_libraries(product, variant, targets, libs, llndk_mode):
-    """Build lsdump files for specific libs."""
-    lsdump_paths = read_lsdump_paths(product, variant, targets, build=True)
-    targets = []
-    for name in libs:
-        targets.extend(lsdump_paths[name].values())
-    make_targets(product, variant, targets)
-=======
 def make_libraries(product, variant, targets, libs):
     """Build lsdump files for specific libs."""
     lsdump_paths = read_lsdump_paths(product, variant, targets, build=True)
@@ -213,7 +179,6 @@
         make_target_paths.extend(path for tag, path in
                                  lsdump_paths[name].values())
     make_targets(product, variant, make_target_paths)
->>>>>>> bebd7bae
 
 
 def get_lsdump_paths_file_path(product, variant):
@@ -228,31 +193,6 @@
     return variation in {'asan', 'hwasan', 'tsan', 'intOverflow', 'cfi', 'scs'}
 
 
-<<<<<<< HEAD
-def _are_sanitizer_variations(variations):
-    """Check whether these variations are introduced by sanitizers."""
-    if isinstance(variations, str):
-        variations = [v for v in variations.split('_') if v]
-    return all(_is_sanitizer_variation(v) for v in variations)
-
-
-def _read_lsdump_paths(lsdump_paths_file_path, targets):
-    """Read lsdump path from lsdump_paths.txt for each libname and variant."""
-    lsdump_paths = collections.defaultdict(dict)
-    suffixes = collections.defaultdict(dict)
-
-    prefixes = []
-    prefixes.extend(get_module_variant_dir_name(
-        target.arch, target.arch_variant, target.cpu_variant, '_core_shared')
-        for target in targets)
-    prefixes.extend(get_module_variant_dir_name(
-        target.arch, target.arch_variant, target.cpu_variant, '_vendor_shared')
-        for target in targets)
-
-    with open(lsdump_paths_file_path, 'r') as lsdump_paths_file:
-        for line in lsdump_paths_file:
-            path = line.strip()
-=======
 def _tag_to_variant_suffix(tag):
     """Map a tag to a variant suffix."""
     if tag in ('LLNDK', 'NDK', 'PLATFORM'):
@@ -283,7 +223,6 @@
         for line in lsdump_paths_file:
             tag, path = (x.strip() for x in line.split(':', 1))
             variant_suffix = _tag_to_variant_suffix(tag)
->>>>>>> bebd7bae
             if not path:
                 continue
             dirname, filename = os.path.split(path)
@@ -295,18 +234,6 @@
             variant = os.path.basename(dirname)
             if not variant:
                 continue
-<<<<<<< HEAD
-            for prefix in prefixes:
-                if not variant.startswith(prefix):
-                    continue
-                new_suffix = variant[len(prefix):]
-                if not _are_sanitizer_variations(new_suffix):
-                    continue
-                old_suffix = suffixes[libname].get(prefix)
-                if not old_suffix or new_suffix > old_suffix:
-                    lsdump_paths[libname][prefix] = path
-                    suffixes[libname][prefix] = new_suffix
-=======
             for target in targets:
                 prefix = target.get_module_variant_dir_name(variant_suffix)
                 if not variant.startswith(prefix):
@@ -322,7 +249,6 @@
                 if not old_suffix or new_suffix > old_suffix:
                     lsdump_paths[libname][arch_cpu] = (tag, path)
                     suffixes[libname][arch_cpu] = new_suffix
->>>>>>> bebd7bae
     return lsdump_paths
 
 
@@ -335,38 +261,6 @@
     return _read_lsdump_paths(lsdump_paths_file_abspath, targets)
 
 
-<<<<<<< HEAD
-def get_module_variant_dir_name(arch, arch_variant, cpu_variant,
-                                variant_suffix):
-    """Create module variant directory name from the target architecture, the
-    target architecture variant, the target CPU variant, and a variant suffix
-    (e.g. `_core_shared`, `_vendor_shared`, etc)."""
-
-    if not arch_variant or arch_variant == arch:
-        arch_variant = ''
-    else:
-        arch_variant = '_' + arch_variant
-
-    if not cpu_variant or cpu_variant == 'generic':
-        cpu_variant = ''
-    else:
-        cpu_variant = '_' + cpu_variant
-
-    return 'android_' + arch + arch_variant + cpu_variant + variant_suffix
-
-
-def find_lib_lsdumps(module_variant_dir_name, lsdump_paths, libs):
-    """Find the lsdump corresponding to lib_name for the given module variant
-    if it exists."""
-    result = []
-    for lib_name, variations in lsdump_paths.items():
-        if libs and lib_name not in libs:
-            continue
-        for variation, path in variations.items():
-            if variation.startswith(module_variant_dir_name):
-                result.append(os.path.join(AOSP_DIR, path.strip()))
-    return result
-=======
 def find_lib_lsdumps(lsdump_paths, libs, target):
     """Find the lsdump corresponding to libs for the given target.
 
@@ -387,7 +281,6 @@
     else:
         result.extend(paths[arch_cpu] for paths in lsdump_paths.values())
     return [(tag, os.path.join(AOSP_DIR, path)) for tag, path in result]
->>>>>>> bebd7bae
 
 
 def run_abi_diff(old_test_dump_path, new_test_dump_path, arch, lib_name,
