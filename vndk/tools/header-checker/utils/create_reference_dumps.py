#!/usr/bin/env python3

import argparse
import collections
import os
import shutil
import time

from utils import (
    AOSP_DIR, COMPRESSED_SOURCE_ABI_DUMP_EXT, SOURCE_ABI_DUMP_EXT,
<<<<<<< HEAD
    SOURCE_ABI_DUMP_EXT_END, SO_EXT, copy_reference_dumps, find_lib_lsdumps,
    get_build_vars_for_product, get_module_variant_dir_name, make_libraries,
    make_tree, read_lsdump_paths)
=======
    SOURCE_ABI_DUMP_EXT_END, SO_EXT, Target, copy_reference_dump,
    find_lib_lsdumps, get_build_vars_for_product, make_libraries, make_tree,
    read_lsdump_paths)
>>>>>>> bebd7bae


PRODUCTS_DEFAULT = ['aosp_arm_ab', 'aosp_arm', 'aosp_arm64', 'aosp_x86_ab',
                    'aosp_x86', 'aosp_x86_64']

PREBUILTS_ABI_DUMPS_DEFAULT = os.path.join(AOSP_DIR, 'prebuilts', 'abi-dumps')

SOONG_DIR = os.path.join(AOSP_DIR, 'out', 'soong', '.intermediates')


<<<<<<< HEAD
class Target(object):
    def __init__(self, has_2nd, product):
        extra = '_2ND' if has_2nd else ''
        build_vars_to_fetch = ['TARGET_ARCH',
                               'TARGET{}_ARCH'.format(extra),
                               'TARGET{}_ARCH_VARIANT'.format(extra),
                               'TARGET{}_CPU_VARIANT'.format(extra)]
        build_vars = get_build_vars_for_product(build_vars_to_fetch, product)
        self.primary_arch = build_vars[0]
        self.arch = build_vars[1]
        self.arch_variant = build_vars[2]
        self.cpu_variant = build_vars[3]


def get_lib_arch_str(target):
    assert target.primary_arch != ''
    target_arch_variant_str = ''
    # If TARGET_ARCH == TARGET_ARCH_VARIANT, soong makes targetArchVariant
    # empty. This is the case for aosp_x86_64 and aosp_x86_ab.
    if target.arch_variant != target.arch:
        target_arch_variant_str = '_' + target.arch_variant
    return target.arch + target_arch_variant_str


def find_and_copy_lib_lsdumps(target, ref_dump_dir_stem, ref_dump_dir_insertion,
                              core_or_vendor_shared_str, libs, lsdump_paths,
                              compress):
    module_variant_dir_name = get_module_variant_dir_name(
        target.arch, target.arch_variant, target.cpu_variant,
        core_or_vendor_shared_str)

    arch_lsdump_paths = find_lib_lsdumps(
        module_variant_dir_name, lsdump_paths, libs)

    # Copy the contents of the lsdump into their corresponding reference ABI
    # dumps directories.
    return copy_reference_dumps(arch_lsdump_paths, ref_dump_dir_stem,
                                ref_dump_dir_insertion,
                                get_lib_arch_str(target), compress)


=======
>>>>>>> bebd7bae
def choose_vndk_version(version, platform_vndk_version, board_vndk_version):
    if version is None:
        # This logic must be in sync with the logic for reference ABI dumps
        # directory in `build/soong/cc/library.go`.
        version = platform_vndk_version
        if board_vndk_version not in ('current', ''):
            version = board_vndk_version
    return version

<<<<<<< HEAD

def get_ref_dump_dir_stem(args, vndk_or_ndk, product, chosen_vndk_version):
    binder_bitness = '64'
    if get_build_vars_for_product(['BINDER32BIT'], product)[0] == 'true':
        binder_bitness = '32'
    ref_dump_dir_stem = os.path.join(args.ref_dump_dir, vndk_or_ndk)
    ref_dump_dir_stem = os.path.join(ref_dump_dir_stem, chosen_vndk_version)
    ref_dump_dir_stem = os.path.join(ref_dump_dir_stem, binder_bitness)

    return ref_dump_dir_stem


def make_libs_for_product(libs, llndk_mode, product, variant, targets):
    print('making libs for', product + '-' + variant)
    if libs:
        make_libraries(product, variant, targets, libs, llndk_mode)
    else:
        make_tree(product, variant)

=======

def make_libs_for_product(libs, product, variant, targets):
    print('making libs for', product + '-' + variant)
    if libs:
        make_libraries(product, variant, targets, libs)
    else:
        make_tree(product, variant)


def get_ref_dump_dir_stem(ref_dump_dir, category, chosen_vndk_version,
                          binder_bitness, arch_cpu):
    return os.path.join(ref_dump_dir, category, chosen_vndk_version,
                        binder_bitness, arch_cpu)

>>>>>>> bebd7bae

def find_and_remove_path(root_path, file_name=None):
    if file_name is not None:
        root_path = os.path.join(root_path, 'source-based', file_name)

    if os.path.exists(root_path):
        print('removing', root_path)
        if os.path.isfile(root_path):
            os.remove(root_path)
        else:
            shutil.rmtree(root_path)


<<<<<<< HEAD
def remove_references_for_all_arches_and_variants(args, product, targets,
                                                  chosen_vndk_version):
    libs = args.libs
    for target in targets:
        if target.arch == '' or target.arch_variant == '':
            continue

        dir_to_remove_vndk = os.path.join(
            get_ref_dump_dir_stem(args, 'vndk', product, chosen_vndk_version),
            get_lib_arch_str(target))

        dir_to_remove_ndk = os.path.join(
            get_ref_dump_dir_stem(args, 'ndk', product, chosen_vndk_version),
            get_lib_arch_str(target))

        if libs:
            for lib in libs:
                find_and_remove_path(dir_to_remove_vndk,
                                     lib + SOURCE_ABI_DUMP_EXT)
                find_and_remove_path(dir_to_remove_vndk,
                                     lib + COMPRESSED_SOURCE_ABI_DUMP_EXT)
                find_and_remove_path(dir_to_remove_ndk,
                                     lib + SOURCE_ABI_DUMP_EXT)
                find_and_remove_path(dir_to_remove_ndk,
                                     lib + COMPRESSED_SOURCE_ABI_DUMP_EXT)
        else:
            find_and_remove_path(dir_to_remove_vndk)
            find_and_remove_path(dir_to_remove_ndk)


def add_to_path_dict(path, dictionary, libs=tuple()):
    name, lsdump_ext = os.path.splitext(path)
    sofile, so_ext = os.path.splitext(name)
    libname = os.path.basename(sofile)
    if lsdump_ext == SOURCE_ABI_DUMP_EXT_END and so_ext == SO_EXT:
        if libs and libname not in libs:
            return
        dictionary[libname].append(path)


def create_source_abi_reference_dumps(args, product,
                                      chosen_vndk_version, lsdump_paths,
                                      targets):
    ref_dump_dir_stem_vndk = \
        get_ref_dump_dir_stem(args, 'vndk', product, chosen_vndk_version)
    ref_dump_dir_stem_ndk = \
        get_ref_dump_dir_stem(args, 'ndk', product, chosen_vndk_version)
    ref_dump_dir_insertion = 'source-based'

=======
def remove_references_for_all_arches_and_variants(ref_dump_dir,
                                                  chosen_vndk_version,
                                                  binder_bitness, targets,
                                                  libs):
    for target in targets:
        if target.arch == '' or target.arch_variant == '':
            continue
        for category in ('ndk', 'platform', 'vndk'):
            dir_to_remove = get_ref_dump_dir_stem(
                ref_dump_dir, category, chosen_vndk_version, binder_bitness,
                target.get_arch_cpu_str())
            if libs:
                for lib in libs:
                    find_and_remove_path(dir_to_remove,
                                         lib + SOURCE_ABI_DUMP_EXT)
                    find_and_remove_path(dir_to_remove,
                                         lib + COMPRESSED_SOURCE_ABI_DUMP_EXT)
            else:
                find_and_remove_path(dir_to_remove)


def tag_to_dir_name(tag):
    if tag == 'NDK':
        return 'ndk'
    if tag == 'PLATFORM':
        return 'platform'
    if tag.startswith('VNDK') or tag == 'LLNDK':
        return 'vndk'
    raise ValueError(tag + 'is not a known tag.')


def find_and_copy_lib_lsdumps(ref_dump_dir, chosen_vndk_version,
                              binder_bitness, target, libs, lsdump_paths,
                              compress):
    arch_lsdump_paths = find_lib_lsdumps(lsdump_paths, libs, target)

    num_created = 0
    for tag, path in arch_lsdump_paths:
        ref_dump_dir_stem = get_ref_dump_dir_stem(
            ref_dump_dir, tag_to_dir_name(tag), chosen_vndk_version,
            binder_bitness, target.get_arch_cpu_str())
        copy_reference_dump(
            path, os.path.join(ref_dump_dir_stem, 'source-based'), compress)
        num_created += 1
    return num_created


def create_source_abi_reference_dumps(args, chosen_vndk_version,
                                      binder_bitness, lsdump_paths, targets):
>>>>>>> bebd7bae
    num_libs_copied = 0

    for target in targets:
        if target.arch == '' or target.arch_variant == '':
            continue

        print('Creating dumps for target_arch:', target.arch, 'and variant ',
              target.arch_variant)
        assert target.primary_arch != ''
<<<<<<< HEAD

        num_libs_copied += find_and_copy_lib_lsdumps(
            target, ref_dump_dir_stem_vndk, ref_dump_dir_insertion,
            '_vendor_shared', args.libs, lsdump_paths, args.compress)

        num_libs_copied += find_and_copy_lib_lsdumps(
            target, ref_dump_dir_stem_ndk, ref_dump_dir_insertion,
            '_core_shared', args.libs, lsdump_paths, args.compress)

=======

        num_libs_copied += find_and_copy_lib_lsdumps(
            args.ref_dump_dir, chosen_vndk_version, binder_bitness, target,
            args.libs, lsdump_paths, args.compress)
>>>>>>> bebd7bae
    return num_libs_copied


def create_source_abi_reference_dumps_for_all_products(args):
    """Create reference ABI dumps for all specified products."""

    platform_vndk_version, board_vndk_version = get_build_vars_for_product(
        ['PLATFORM_VNDK_VERSION', 'BOARD_VNDK_VERSION'])
    chosen_vndk_version = choose_vndk_version(
        args.version, platform_vndk_version, board_vndk_version)

    num_processed = 0

    for product in args.products:
        targets = [Target(True, product), Target(False, product)]

<<<<<<< HEAD
=======
        if get_build_vars_for_product(['BINDER32BIT'], product)[0] == 'true':
            binder_bitness = '32'
        else:
            binder_bitness = '64'

>>>>>>> bebd7bae
        # Remove reference ABI dumps specified in `args.libs` (or remove all of
        # them if none of them are specified) so that we may build these
        # libraries successfully.
        remove_references_for_all_arches_and_variants(
<<<<<<< HEAD
            args, product, targets, chosen_vndk_version)
=======
            args.ref_dump_dir, chosen_vndk_version, binder_bitness, targets,
            args.libs)
>>>>>>> bebd7bae

        if not args.no_make_lib:
            # Build all the specified libs (or build the 'vndk' target if none
            # of them are specified.)
<<<<<<< HEAD
            make_libs_for_product(args.libs, args.llndk, product,
=======
            make_libs_for_product(args.libs, product,
>>>>>>> bebd7bae
                                  args.build_variant, targets)

        lsdump_paths = read_lsdump_paths(product, args.build_variant, targets,
                                         build=False)

        num_processed += create_source_abi_reference_dumps(
<<<<<<< HEAD
            args, product, chosen_vndk_version, lsdump_paths, targets)
=======
            args, chosen_vndk_version, binder_bitness, lsdump_paths, targets)
>>>>>>> bebd7bae

    return num_processed


def _parse_args():
    """Parse the command line arguments."""

    parser = argparse.ArgumentParser()
    parser.add_argument('--version', help='VNDK version')
    parser.add_argument('--no-make-lib', action='store_true',
                        help='no m -j lib.vendor while creating reference')
    parser.add_argument('--llndk', action='store_true',
<<<<<<< HEAD
                        help='The libs specified by -l are llndk')
=======
                        help='the flag is deprecated and has no effect')
>>>>>>> bebd7bae
    parser.add_argument('-libs', action='append',
                        help='libs to create references for')
    parser.add_argument('-products', action='append',
                        help='products to create references for')
    parser.add_argument('--build-variant', default='userdebug',
                        help='build variant to create references for')
    parser.add_argument('--compress', action='store_true',
                        help='compress reference dump with gzip')
    parser.add_argument('-ref-dump-dir',
                        help='directory to copy reference abi dumps into',
                        default=PREBUILTS_ABI_DUMPS_DEFAULT)

    args = parser.parse_args()

    if args.products is None:
        # If `args.products` is unspecified, generate reference ABI dumps for
        # all products.
        args.products = PRODUCTS_DEFAULT

    return args


def main():
    args = _parse_args()

    start = time.time()
    num_processed = create_source_abi_reference_dumps_for_all_products(args)
    end = time.time()

    print()
    print('msg: Processed', num_processed, 'libraries in ', (end - start) / 60,
          ' minutes')


if __name__ == '__main__':
    main()<|MERGE_RESOLUTION|>--- conflicted
+++ resolved
@@ -8,15 +8,9 @@
 
 from utils import (
     AOSP_DIR, COMPRESSED_SOURCE_ABI_DUMP_EXT, SOURCE_ABI_DUMP_EXT,
-<<<<<<< HEAD
-    SOURCE_ABI_DUMP_EXT_END, SO_EXT, copy_reference_dumps, find_lib_lsdumps,
-    get_build_vars_for_product, get_module_variant_dir_name, make_libraries,
-    make_tree, read_lsdump_paths)
-=======
     SOURCE_ABI_DUMP_EXT_END, SO_EXT, Target, copy_reference_dump,
     find_lib_lsdumps, get_build_vars_for_product, make_libraries, make_tree,
     read_lsdump_paths)
->>>>>>> bebd7bae
 
 
 PRODUCTS_DEFAULT = ['aosp_arm_ab', 'aosp_arm', 'aosp_arm64', 'aosp_x86_ab',
@@ -27,50 +21,6 @@
 SOONG_DIR = os.path.join(AOSP_DIR, 'out', 'soong', '.intermediates')
 
 
-<<<<<<< HEAD
-class Target(object):
-    def __init__(self, has_2nd, product):
-        extra = '_2ND' if has_2nd else ''
-        build_vars_to_fetch = ['TARGET_ARCH',
-                               'TARGET{}_ARCH'.format(extra),
-                               'TARGET{}_ARCH_VARIANT'.format(extra),
-                               'TARGET{}_CPU_VARIANT'.format(extra)]
-        build_vars = get_build_vars_for_product(build_vars_to_fetch, product)
-        self.primary_arch = build_vars[0]
-        self.arch = build_vars[1]
-        self.arch_variant = build_vars[2]
-        self.cpu_variant = build_vars[3]
-
-
-def get_lib_arch_str(target):
-    assert target.primary_arch != ''
-    target_arch_variant_str = ''
-    # If TARGET_ARCH == TARGET_ARCH_VARIANT, soong makes targetArchVariant
-    # empty. This is the case for aosp_x86_64 and aosp_x86_ab.
-    if target.arch_variant != target.arch:
-        target_arch_variant_str = '_' + target.arch_variant
-    return target.arch + target_arch_variant_str
-
-
-def find_and_copy_lib_lsdumps(target, ref_dump_dir_stem, ref_dump_dir_insertion,
-                              core_or_vendor_shared_str, libs, lsdump_paths,
-                              compress):
-    module_variant_dir_name = get_module_variant_dir_name(
-        target.arch, target.arch_variant, target.cpu_variant,
-        core_or_vendor_shared_str)
-
-    arch_lsdump_paths = find_lib_lsdumps(
-        module_variant_dir_name, lsdump_paths, libs)
-
-    # Copy the contents of the lsdump into their corresponding reference ABI
-    # dumps directories.
-    return copy_reference_dumps(arch_lsdump_paths, ref_dump_dir_stem,
-                                ref_dump_dir_insertion,
-                                get_lib_arch_str(target), compress)
-
-
-=======
->>>>>>> bebd7bae
 def choose_vndk_version(version, platform_vndk_version, board_vndk_version):
     if version is None:
         # This logic must be in sync with the logic for reference ABI dumps
@@ -80,27 +30,6 @@
             version = board_vndk_version
     return version
 
-<<<<<<< HEAD
-
-def get_ref_dump_dir_stem(args, vndk_or_ndk, product, chosen_vndk_version):
-    binder_bitness = '64'
-    if get_build_vars_for_product(['BINDER32BIT'], product)[0] == 'true':
-        binder_bitness = '32'
-    ref_dump_dir_stem = os.path.join(args.ref_dump_dir, vndk_or_ndk)
-    ref_dump_dir_stem = os.path.join(ref_dump_dir_stem, chosen_vndk_version)
-    ref_dump_dir_stem = os.path.join(ref_dump_dir_stem, binder_bitness)
-
-    return ref_dump_dir_stem
-
-
-def make_libs_for_product(libs, llndk_mode, product, variant, targets):
-    print('making libs for', product + '-' + variant)
-    if libs:
-        make_libraries(product, variant, targets, libs, llndk_mode)
-    else:
-        make_tree(product, variant)
-
-=======
 
 def make_libs_for_product(libs, product, variant, targets):
     print('making libs for', product + '-' + variant)
@@ -115,7 +44,6 @@
     return os.path.join(ref_dump_dir, category, chosen_vndk_version,
                         binder_bitness, arch_cpu)
 
->>>>>>> bebd7bae
 
 def find_and_remove_path(root_path, file_name=None):
     if file_name is not None:
@@ -129,57 +57,6 @@
             shutil.rmtree(root_path)
 
 
-<<<<<<< HEAD
-def remove_references_for_all_arches_and_variants(args, product, targets,
-                                                  chosen_vndk_version):
-    libs = args.libs
-    for target in targets:
-        if target.arch == '' or target.arch_variant == '':
-            continue
-
-        dir_to_remove_vndk = os.path.join(
-            get_ref_dump_dir_stem(args, 'vndk', product, chosen_vndk_version),
-            get_lib_arch_str(target))
-
-        dir_to_remove_ndk = os.path.join(
-            get_ref_dump_dir_stem(args, 'ndk', product, chosen_vndk_version),
-            get_lib_arch_str(target))
-
-        if libs:
-            for lib in libs:
-                find_and_remove_path(dir_to_remove_vndk,
-                                     lib + SOURCE_ABI_DUMP_EXT)
-                find_and_remove_path(dir_to_remove_vndk,
-                                     lib + COMPRESSED_SOURCE_ABI_DUMP_EXT)
-                find_and_remove_path(dir_to_remove_ndk,
-                                     lib + SOURCE_ABI_DUMP_EXT)
-                find_and_remove_path(dir_to_remove_ndk,
-                                     lib + COMPRESSED_SOURCE_ABI_DUMP_EXT)
-        else:
-            find_and_remove_path(dir_to_remove_vndk)
-            find_and_remove_path(dir_to_remove_ndk)
-
-
-def add_to_path_dict(path, dictionary, libs=tuple()):
-    name, lsdump_ext = os.path.splitext(path)
-    sofile, so_ext = os.path.splitext(name)
-    libname = os.path.basename(sofile)
-    if lsdump_ext == SOURCE_ABI_DUMP_EXT_END and so_ext == SO_EXT:
-        if libs and libname not in libs:
-            return
-        dictionary[libname].append(path)
-
-
-def create_source_abi_reference_dumps(args, product,
-                                      chosen_vndk_version, lsdump_paths,
-                                      targets):
-    ref_dump_dir_stem_vndk = \
-        get_ref_dump_dir_stem(args, 'vndk', product, chosen_vndk_version)
-    ref_dump_dir_stem_ndk = \
-        get_ref_dump_dir_stem(args, 'ndk', product, chosen_vndk_version)
-    ref_dump_dir_insertion = 'source-based'
-
-=======
 def remove_references_for_all_arches_and_variants(ref_dump_dir,
                                                   chosen_vndk_version,
                                                   binder_bitness, targets,
@@ -229,9 +106,7 @@
 
 def create_source_abi_reference_dumps(args, chosen_vndk_version,
                                       binder_bitness, lsdump_paths, targets):
->>>>>>> bebd7bae
     num_libs_copied = 0
-
     for target in targets:
         if target.arch == '' or target.arch_variant == '':
             continue
@@ -239,22 +114,10 @@
         print('Creating dumps for target_arch:', target.arch, 'and variant ',
               target.arch_variant)
         assert target.primary_arch != ''
-<<<<<<< HEAD
-
-        num_libs_copied += find_and_copy_lib_lsdumps(
-            target, ref_dump_dir_stem_vndk, ref_dump_dir_insertion,
-            '_vendor_shared', args.libs, lsdump_paths, args.compress)
-
-        num_libs_copied += find_and_copy_lib_lsdumps(
-            target, ref_dump_dir_stem_ndk, ref_dump_dir_insertion,
-            '_core_shared', args.libs, lsdump_paths, args.compress)
-
-=======
 
         num_libs_copied += find_and_copy_lib_lsdumps(
             args.ref_dump_dir, chosen_vndk_version, binder_bitness, target,
             args.libs, lsdump_paths, args.compress)
->>>>>>> bebd7bae
     return num_libs_copied
 
 
@@ -271,44 +134,29 @@
     for product in args.products:
         targets = [Target(True, product), Target(False, product)]
 
-<<<<<<< HEAD
-=======
         if get_build_vars_for_product(['BINDER32BIT'], product)[0] == 'true':
             binder_bitness = '32'
         else:
             binder_bitness = '64'
 
->>>>>>> bebd7bae
         # Remove reference ABI dumps specified in `args.libs` (or remove all of
         # them if none of them are specified) so that we may build these
         # libraries successfully.
         remove_references_for_all_arches_and_variants(
-<<<<<<< HEAD
-            args, product, targets, chosen_vndk_version)
-=======
             args.ref_dump_dir, chosen_vndk_version, binder_bitness, targets,
             args.libs)
->>>>>>> bebd7bae
 
         if not args.no_make_lib:
             # Build all the specified libs (or build the 'vndk' target if none
             # of them are specified.)
-<<<<<<< HEAD
-            make_libs_for_product(args.libs, args.llndk, product,
-=======
             make_libs_for_product(args.libs, product,
->>>>>>> bebd7bae
                                   args.build_variant, targets)
 
         lsdump_paths = read_lsdump_paths(product, args.build_variant, targets,
                                          build=False)
 
         num_processed += create_source_abi_reference_dumps(
-<<<<<<< HEAD
-            args, product, chosen_vndk_version, lsdump_paths, targets)
-=======
             args, chosen_vndk_version, binder_bitness, lsdump_paths, targets)
->>>>>>> bebd7bae
 
     return num_processed
 
@@ -321,11 +169,7 @@
     parser.add_argument('--no-make-lib', action='store_true',
                         help='no m -j lib.vendor while creating reference')
     parser.add_argument('--llndk', action='store_true',
-<<<<<<< HEAD
-                        help='The libs specified by -l are llndk')
-=======
                         help='the flag is deprecated and has no effect')
->>>>>>> bebd7bae
     parser.add_argument('-libs', action='append',
                         help='libs to create references for')
     parser.add_argument('-products', action='append',
