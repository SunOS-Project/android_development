--- conflicted
+++ resolved
@@ -1190,8 +1190,6 @@
         return None
 
 
-<<<<<<< HEAD
-=======
 #------------------------------------------------------------------------------
 # Path Functions
 #------------------------------------------------------------------------------
@@ -1202,7 +1200,6 @@
     return path == dir_path or path.startswith(dir_path + os.path.sep)
 
 
->>>>>>> bebd7bae
 #------------------------------------------------------------------------------
 # TaggedDict
 #------------------------------------------------------------------------------
@@ -1258,14 +1255,6 @@
         return tag
 
 
-<<<<<<< HEAD
-    _LL_NDK_VIS = {'ll_ndk', 'll_ndk_indirect'}
-    _VNDK_SP_VIS = {'ll_ndk', 'vndk_sp', 'vndk_sp_indirect',
-                    'vndk_sp_indirect_private', 'fwk_only_rs'}
-    _FWK_ONLY_VIS = {'ll_ndk', 'll_ndk_indirect',
-                     'vndk_sp', 'vndk_sp_indirect', 'vndk_sp_indirect_private',
-                     'vndk', 'fwk_only', 'fwk_only_rs', 'sp_hal'}
-=======
     _LL_NDK_VIS = {
         'll_ndk', 'll_ndk_private',
     }
@@ -1299,7 +1288,6 @@
         'vendor_only',
     }
 
->>>>>>> bebd7bae
     _SP_HAL_VIS = {'ll_ndk', 'vndk_sp', 'sp_hal', 'sp_hal_dep'}
 
     _TAG_VISIBILITY = {
@@ -1327,7 +1315,6 @@
 
     del _LL_NDK_VIS, _VNDK_SP_VIS, _VNDK_VIS, _SYSTEM_ONLY_VIS, \
         _PRODUCT_ONLY_VIS, _VENDOR_ONLY_VIS, _SP_HAL_VIS
-
 
 
     @classmethod
@@ -1393,25 +1380,15 @@
     def is_vndk_sp(tag_bit):
         return bool(tag_bit & TaggedDict.VNDK_SP)
 
-<<<<<<< HEAD
-
-    @staticmethod
-    def is_vndk_sp_indirect(tag_bit):
-        return bool(tag_bit & TaggedDict.VNDK_SP_INDIRECT)
-=======
->>>>>>> bebd7bae
-
 
     @staticmethod
     def is_vndk_sp_private(tag_bit):
         return bool(tag_bit & TaggedDict.VNDK_SP_PRIVATE)
 
 
-
     @staticmethod
     def is_system_only_rs(tag_bit):
         return bool(tag_bit & TaggedDict.SYSTEM_ONLY_RS)
-
 
 
     @staticmethod
@@ -1482,10 +1459,6 @@
             super(TaggedPathDict, self).add(tag, path)
 
 
-<<<<<<< HEAD
-    def get_path_tag_default(self, path):
-        return 'vnd_only' if path.startswith('/vendor') else 'fwk_only'
-=======
     @staticmethod
     def get_path_tag_default(path):
         if _is_under_dir('/vendor', path):
@@ -1495,7 +1468,6 @@
         if _is_under_dir('/system_ext', path):
             return 'system_ext_only'
         return 'system_only'
->>>>>>> bebd7bae
 
 
 class TaggedLibDict(object):
@@ -1543,14 +1515,9 @@
             return self.get_path_tag_default(lib)
 
 
-<<<<<<< HEAD
-    def get_path_tag_default(self, lib):
-        return 'vnd_only' if lib.path.startswith('/vendor') else 'fwk_only'
-=======
     @staticmethod
     def get_path_tag_default(lib):
         return TaggedPathDict.get_path_tag_default(lib.path)
->>>>>>> bebd7bae
 
 
 class LibProperties(object):
@@ -1787,11 +1754,7 @@
 
 SPLibResult = collections.namedtuple(
     'SPLibResult',
-<<<<<<< HEAD
-    'sp_hal sp_hal_dep vndk_sp_hal ll_ndk ll_ndk_indirect vndk_sp_both')
-=======
     'sp_hal sp_hal_dep vndk_sp_hal ll_ndk ll_ndk_private vndk_sp_both')
->>>>>>> bebd7bae
 
 
 VNDKLibTuple = defaultnamedtuple('VNDKLibTuple', 'vndk_sp vndk', [])
@@ -2098,25 +2061,15 @@
     def is_vndk_sp(self):
         return TaggedDict.is_vndk_sp(self._tag_bit)
 
-<<<<<<< HEAD
-
-    @property
-    def is_vndk_sp_indirect(self):
-        return TaggedDict.is_vndk_sp_indirect(self._tag_bit)
-=======
->>>>>>> bebd7bae
-
 
     @property
     def is_vndk_sp_private(self):
         return TaggedDict.is_vndk_sp_private(self._tag_bit)
 
 
-
     @property
     def is_system_only_rs(self):
         return TaggedDict.is_system_only_rs(self._tag_bit)
-
 
 
     @property
@@ -2243,13 +2196,6 @@
 
 
 _VNDK_RESULT_FIELD_NAMES = (
-<<<<<<< HEAD
-    'll_ndk', 'll_ndk_indirect',
-    'vndk_sp', 'vndk_sp_unused', 'vndk_sp_indirect',
-    'vndk_sp_indirect_unused', 'vndk_sp_indirect_private', 'vndk',
-    'vndk_indirect', 'fwk_only', 'fwk_only_rs', 'sp_hal', 'sp_hal_dep',
-    'vnd_only', 'vndk_ext', 'vndk_sp_ext', 'vndk_sp_indirect_ext',
-=======
     'll_ndk', 'll_ndk_private',
     'vndk_sp', 'vndk_sp_unused',
     'vndk_sp_private', 'vndk_sp_private_unused',
@@ -2259,7 +2205,6 @@
     'vendor_only',
     'vndk_ext',
     'vndk_sp_ext', 'vndk_sp_private_ext',
->>>>>>> bebd7bae
     'extra_vendor_libs')
 
 
@@ -2430,11 +2375,7 @@
 
     def add_executables_in_dir(self, partition_name, partition, root,
                                alter_partition, alter_subdirs, ignored_subdirs,
-<<<<<<< HEAD
-                               scan_elf_files, unzip_files):
-=======
                                unzip_files):
->>>>>>> bebd7bae
         root = os.path.abspath(root)
         prefix_len = len(root) + 1
 
@@ -2536,32 +2477,15 @@
             self._resolve_lib_deps(lib, resolver, generic_refs)
 
 
-<<<<<<< HEAD
-    def _get_apex_bionic_search_paths(self, lib_dir):
-        return ['/apex/com.android.runtime/' + lib_dir + '/bionic']
-
-
-    def _get_apex_search_paths(self, lib_dir):
-=======
     def _get_apex_bionic_lib_dirs(self, lib_dir):
         return ['/apex/com.android.runtime/' + lib_dir + '/bionic']
 
 
     def _get_apex_lib_dirs(self, lib_dir):
->>>>>>> bebd7bae
         return ['/apex/' + name + '/' + lib_dir
                 for name in sorted(self.apex_module_names)]
 
 
-<<<<<<< HEAD
-    def _get_system_search_paths(self, lib_dir):
-        apex_lib_dirs = (self._get_apex_search_paths(lib_dir) +
-                         self._get_apex_bionic_search_paths(lib_dir))
-        system_lib_dirs = ['/system/' + lib_dir, '/system/product/' + lib_dir]
-        vendor_lib_dirs = ['/vendor/' + lib_dir]
-        return apex_lib_dirs + system_lib_dirs + vendor_lib_dirs
-
-=======
     def _get_system_lib_dirs(self, lib_dir):
         return ['/system/' + lib_dir]
 
@@ -2571,7 +2495,6 @@
             '/system_ext/' + lib_dir,
             '/system/system_ext/' + lib_dir,
         ]
->>>>>>> bebd7bae
 
 
     def _get_vendor_lib_dirs(self, lib_dir):
@@ -2580,14 +2503,6 @@
             '/vendor/' + lib_dir + '/egl',
             '/vendor/' + lib_dir,
         ]
-<<<<<<< HEAD
-        # For degenerated VNDK libs.
-        apex_lib_dirs = (self._get_apex_search_paths(lib_dir) +
-                         self._get_apex_bionic_search_paths(lib_dir))
-        system_lib_dirs = ['/system/' + lib_dir]
-        return (vendor_lib_dirs + vndk_sp_dirs + vndk_dirs + apex_lib_dirs +
-                system_lib_dirs)
-=======
 
 
     def _get_product_lib_dirs(self, lib_dir):
@@ -2644,7 +2559,6 @@
         # Delegate to _get_system_search_paths() because there is no ABI
         # boundary between system and system_ext partition.
         return self._get_system_search_paths(lib_dir)
->>>>>>> bebd7bae
 
 
     def _get_vndk_sp_search_paths(self, lib_dir, vndk_sp_dirs):
@@ -2653,24 +2567,14 @@
             '/vendor/' + lib_dir,
             '/system/' + lib_dir,
         ]
-<<<<<<< HEAD
-        fallback_lib_dirs += self._get_apex_search_paths(lib_dir)
-        fallback_lib_dirs += self._get_apex_bionic_search_paths(lib_dir)
-=======
         fallback_lib_dirs += self._get_apex_bionic_lib_dirs(lib_dir)
         fallback_lib_dirs += self._get_apex_lib_dirs(lib_dir)
 
->>>>>>> bebd7bae
         return vndk_sp_dirs + fallback_lib_dirs
 
 
     def _get_vndk_search_paths(self, lib_dir, vndk_sp_dirs, vndk_dirs):
         # To find missing dependencies or LL-NDK.
-<<<<<<< HEAD
-        fallback_lib_dirs = ['/system/' + lib_dir]
-        fallback_lib_dirs += self._get_apex_search_paths(lib_dir)
-        fallback_lib_dirs += self._get_apex_bionic_search_paths(lib_dir)
-=======
         fallback_lib_dirs = [
             '/vendor/' + lib_dir,
             '/system/' + lib_dir,
@@ -2678,7 +2582,6 @@
         fallback_lib_dirs += self._get_apex_bionic_lib_dirs(lib_dir)
         fallback_lib_dirs += self._get_apex_lib_dirs(lib_dir)
 
->>>>>>> bebd7bae
         return vndk_sp_dirs + vndk_dirs + fallback_lib_dirs
 
 
@@ -2703,11 +2606,7 @@
         # Resolve vndk-sp libs
         for version in vndk_lib_dirs:
             vndk_sp_dirs, vndk_dirs = \
-<<<<<<< HEAD
-                vndk_lib_dirs.create_vndk_search_paths(lib_dir, version)
-=======
                 vndk_lib_dirs.get_vndk_lib_dirs(lib_dir, version)
->>>>>>> bebd7bae
             vndk_sp_libs = \
                 system_vndk_sp_libs[version] | vendor_vndk_sp_libs[version]
             search_paths = self._get_vndk_sp_search_paths(
@@ -2718,11 +2617,7 @@
         # Resolve vndk libs
         for version in vndk_lib_dirs:
             vndk_sp_dirs, vndk_dirs = \
-<<<<<<< HEAD
-                vndk_lib_dirs.create_vndk_search_paths(lib_dir, version)
-=======
                 vndk_lib_dirs.get_vndk_lib_dirs(lib_dir, version)
->>>>>>> bebd7bae
             vndk_libs = system_vndk_libs[version] | vendor_vndk_libs[version]
             search_paths = self._get_vndk_search_paths(
                 lib_dir, vndk_sp_dirs, vndk_dirs)
@@ -2730,11 +2625,7 @@
             self._resolve_lib_set_deps(vndk_libs, resolver, generic_refs)
 
         # Resolve vendor libs.
-<<<<<<< HEAD
-        vndk_sp_dirs, vndk_dirs = vndk_lib_dirs.create_vndk_search_paths(
-=======
         vndk_sp_dirs, vndk_dirs = vndk_lib_dirs.get_vndk_lib_dirs(
->>>>>>> bebd7bae
             lib_dir, self.ro_vndk_version)
         search_paths = self._get_vendor_search_paths(
             lib_dir, vndk_sp_dirs, vndk_dirs)
@@ -2775,11 +2666,7 @@
         ll_ndk = set(lib for lib in self.all_libs() if lib.is_ll_ndk)
         ll_ndk_closure = self.compute_deps_closure(
             ll_ndk, is_ll_ndk_or_sp_hal, ignore_hidden_deps)
-<<<<<<< HEAD
-        ll_ndk_indirect = ll_ndk_closure - ll_ndk
-=======
         ll_ndk_private = ll_ndk_closure - ll_ndk
->>>>>>> bebd7bae
 
         def is_ll_ndk(lib):
             return lib.is_ll_ndk
@@ -2806,7 +2693,6 @@
 
         return SPLibResult(sp_hal, sp_hal_dep, vndk_sp_hal, ll_ndk,
                            ll_ndk_private, vndk_sp_both)
-
 
 
     def normalize_partition_tags(self, sp_hals, generic_refs):
@@ -2878,18 +2764,8 @@
             lib for lib in self.all_libs() if lib.is_system_only_rs)
         predefined_vndk_sp = set(
             lib for lib in self.all_libs() if lib.is_vndk_sp)
-<<<<<<< HEAD
-        predefined_vndk_sp_indirect = set(
-            lib for lib in self.all_libs() if lib.is_vndk_sp_indirect)
-        predefined_vndk_sp_indirect_private = set(
-            lib for lib in self.all_libs() if lib.is_vndk_sp_indirect_private)
-
-        # FIXME: Don't squash VNDK-SP-Indirect-Private into VNDK-SP-Indirect.
-        predefined_vndk_sp_indirect |= predefined_vndk_sp_indirect_private
-=======
         predefined_vndk_sp_private = set(
             lib for lib in self.all_libs() if lib.is_vndk_sp_private)
->>>>>>> bebd7bae
 
         # Find SP-HAL libs.
         sp_hal = self.compute_predefined_sp_hal()
@@ -2940,15 +2816,9 @@
         def is_not_vndk_sp_private(lib):
             return lib.is_ll_ndk or lib in vndk_sp or lib in system_only_rs
 
-<<<<<<< HEAD
-        vndk_sp_indirect = self.compute_deps_closure(
-            vndk_sp, is_not_vndk_sp_indirect, True)
-        vndk_sp_indirect -= vndk_sp
-=======
         vndk_sp_private = self.compute_deps_closure(
             vndk_sp, is_not_vndk_sp_private, True)
         vndk_sp_private -= vndk_sp
->>>>>>> bebd7bae
 
         # Find unused predefined VNDK-SP libs.
         vndk_sp_unused = set(lib for lib in predefined_vndk_sp
@@ -2960,23 +2830,6 @@
         def is_not_vndk_sp_private_unused(lib):
             return is_not_vndk_sp_private(lib) or lib in vndk_sp_private
         vndk_sp_unused_deps = self.compute_deps_closure(
-<<<<<<< HEAD
-            vndk_sp_unused, is_not_vndk_sp_indirect_unused, True)
-        vndk_sp_unused_deps -= vndk_sp_unused
-
-        vndk_sp_indirect_unused = set(
-            lib for lib in predefined_vndk_sp_indirect
-            if VNDKLibDir.is_in_vndk_sp_dir(lib.path))
-        vndk_sp_indirect_unused -= vndk_sp_indirect
-        vndk_sp_indirect_unused -= vndk_sp_unused
-        vndk_sp_indirect_unused |= vndk_sp_unused_deps
-
-        # TODO: Compute VNDK-SP-Indirect-Private.
-        vndk_sp_indirect_private = set()
-
-        assert not vndk_sp & vndk_sp_indirect
-        assert not vndk_sp_unused & vndk_sp_indirect_unused
-=======
             vndk_sp_unused, is_not_vndk_sp_private_unused, True)
         vndk_sp_unused_deps -= vndk_sp_unused
 
@@ -2989,7 +2842,6 @@
 
         assert not vndk_sp & vndk_sp_private
         assert not vndk_sp_unused & vndk_sp_private_unused
->>>>>>> bebd7bae
 
         # Define helper functions for vndk_sp sets.
         def is_vndk_sp_public(lib):
@@ -3015,11 +2867,7 @@
 
             # Add the dependencies to vndk_sp_private if they are not vndk_sp.
             closure = self.compute_deps_closure(
-<<<<<<< HEAD
-                {lib}, lambda lib: lib not in vndk_sp_indirect_unused, True)
-=======
                 {lib}, lambda lib: lib not in vndk_sp_private_unused, True)
->>>>>>> bebd7bae
             closure.remove(lib)
             vndk_sp_private_unused.difference_update(closure)
             vndk_sp_private.update(closure)
@@ -3150,37 +2998,13 @@
             return lib.is_ll_ndk or lib.is_sp_hal or is_vndk_sp(lib) or \
                    is_vndk_sp(lib) or is_vndk(lib)
 
-<<<<<<< HEAD
-        ll_ndk_indirect = self.compute_deps_closure(
-            ll_ndk, is_not_ll_ndk_indirect, True)
-        ll_ndk_indirect -= ll_ndk
-=======
         ll_ndk_private = self.compute_deps_closure(
             ll_ndk, is_not_ll_ndk_private, True)
         ll_ndk_private -= ll_ndk
->>>>>>> bebd7bae
 
         # Return the VNDK classifications.
         return VNDKResult(
             ll_ndk=ll_ndk,
-<<<<<<< HEAD
-            ll_ndk_indirect=ll_ndk_indirect,
-            vndk_sp=vndk_sp,
-            vndk_sp_indirect=vndk_sp_indirect,
-            # vndk_sp_indirect_private=vndk_sp_indirect_private,
-            vndk_sp_unused=vndk_sp_unused,
-            vndk_sp_indirect_unused=vndk_sp_indirect_unused,
-            vndk=vndk,
-            vndk_indirect=vndk_indirect,
-            # fwk_only=fwk_only,
-            fwk_only_rs=fwk_only_rs,
-            sp_hal=sp_hal,
-            sp_hal_dep=sp_hal_dep,
-            # vnd_only=vnd_only,
-            vndk_ext=vndk_ext,
-            vndk_sp_ext=vndk_sp_ext,
-            vndk_sp_indirect_ext=vndk_sp_indirect_ext,
-=======
             ll_ndk_private=ll_ndk_private,
             vndk_sp=vndk_sp,
             vndk_sp_unused=vndk_sp_unused,
@@ -3196,7 +3020,6 @@
             vndk_ext=vndk_ext,
             vndk_sp_ext=vndk_sp_ext,
             vndk_sp_private_ext=vndk_sp_private_ext,
->>>>>>> bebd7bae
             extra_vendor_libs=extra_vendor_libs)
 
 
@@ -3232,20 +3055,12 @@
 
 
     @staticmethod
-<<<<<<< HEAD
-    def _create_internal(scan_elf_files, system_dirs, system_dirs_as_vendor,
-                         system_dirs_ignored, vendor_dirs,
-                         vendor_dirs_as_system, vendor_dirs_ignored,
-                         extra_deps, generic_refs, tagged_paths,
-                         vndk_lib_dirs, unzip_files):
-=======
     def create(system_dirs=None, system_dirs_as_vendor=None,
                system_dirs_ignored=None, vendor_dirs=None,
                vendor_dirs_as_system=None, vendor_dirs_ignored=None,
                product_dirs=None, system_ext_dirs=None, extra_deps=None,
                generic_refs=None, tagged_paths=None, vndk_lib_dirs=None,
                unzip_files=True):
->>>>>>> bebd7bae
         if vndk_lib_dirs is None:
             vndk_lib_dirs = VNDKLibDir.create_from_dirs(
                 system_dirs, vendor_dirs)
@@ -3257,20 +3072,13 @@
                 graph.add_executables_in_dir(
                     'system', PT_SYSTEM, path, PT_VENDOR,
                     system_dirs_as_vendor, system_dirs_ignored,
-<<<<<<< HEAD
-                    scan_elf_files, unzip_files)
-=======
                     unzip_files)
->>>>>>> bebd7bae
 
         if vendor_dirs:
             for path in vendor_dirs:
                 graph.add_executables_in_dir(
                     'vendor', PT_VENDOR, path, PT_SYSTEM,
                     vendor_dirs_as_system, vendor_dirs_ignored,
-<<<<<<< HEAD
-                    scan_elf_files, unzip_files)
-=======
                     unzip_files)
 
         if product_dirs:
@@ -3284,7 +3092,6 @@
                 graph.add_executables_in_dir(
                     'system_ext', PT_SYSTEM_EXT, path, None, None, None,
                     unzip_files)
->>>>>>> bebd7bae
 
         if extra_deps:
             for path in extra_deps:
@@ -3295,22 +3102,6 @@
 
         return graph
 
-<<<<<<< HEAD
-
-    @staticmethod
-    def create(system_dirs=None, system_dirs_as_vendor=None,
-               system_dirs_ignored=None, vendor_dirs=None,
-               vendor_dirs_as_system=None, vendor_dirs_ignored=None,
-               extra_deps=None, generic_refs=None, tagged_paths=None,
-               vndk_lib_dirs=None, unzip_files=True):
-        return ELFLinker._create_internal(
-            scan_elf_files, system_dirs, system_dirs_as_vendor,
-            system_dirs_ignored, vendor_dirs, vendor_dirs_as_system,
-            vendor_dirs_ignored, extra_deps, generic_refs, tagged_paths,
-            vndk_lib_dirs, unzip_files)
-
-=======
->>>>>>> bebd7bae
 
 #------------------------------------------------------------------------------
 # Generic Reference
@@ -3454,12 +3245,8 @@
         def decode(string):  # PY3
             return string.decode('mutf-8')
 
-<<<<<<< HEAD
-    for ap, path in _enumerate_paths(system_dirs, vendor_dirs):
-=======
     for ap, path in _enumerate_paths(system_dirs, vendor_dirs, product_dirs,
                                      system_ext_dirs):
->>>>>>> bebd7bae
         # Read the dex file from various file formats
         try:
             dex_string_iter = DexFileReader.enumerate_dex_strings(path)
@@ -3618,49 +3405,6 @@
             '--load-extra-deps', action='append',
             help='load extra module dependencies')
 
-<<<<<<< HEAD
-        parser.add_argument(
-            '--system', action='append',
-            help='path to system partition contents')
-
-        parser.add_argument(
-            '--vendor', action='append',
-            help='path to vendor partition contents')
-
-        parser.add_argument(
-            '--system-dir-as-vendor', action='append',
-            help='sub directory of system partition that has vendor files')
-
-        parser.add_argument(
-            '--system-dir-ignored', action='append',
-            help='sub directory of system partition that must be ignored')
-
-        parser.add_argument(
-            '--vendor-dir-as-system', action='append',
-            help='sub directory of vendor partition that has system files')
-
-        parser.add_argument(
-            '--vendor-dir-ignored', action='append',
-            help='sub directory of vendor partition that must be ignored')
-
-        parser.add_argument(
-            '--load-generic-refs',
-            help='compare with generic reference symbols')
-
-        parser.add_argument(
-            '--aosp-system',
-            help='compare with AOSP generic system image directory')
-
-        parser.add_argument(
-            '--unzip-files', action='store_true', default=True,
-            help='scan ELF files in zip files')
-
-        parser.add_argument(
-            '--no-unzip-files', action='store_false', dest='unzip_files',
-            help='do not scan ELF files in zip files')
-
-        parser.add_argument(
-=======
         parser.add_argument(
             '--system', action='append', default=[],
             help='path to system partition contents')
@@ -3712,7 +3456,6 @@
             help='do not scan ELF files in zip files')
 
         parser.add_argument(
->>>>>>> bebd7bae
             '--tag-file', required=is_tag_file_required,
             help='lib tag file')
 
@@ -3743,7 +3486,6 @@
         self._check_arg_dir_exists('--vendor', args.vendor)
         self._check_arg_dir_exists('--product', args.product)
         self._check_arg_dir_exists('--system_ext', args.system_ext)
-
 
 
     def create_from_args(self, args):
@@ -4561,11 +4303,8 @@
             LibProperties.get_lib_properties_file_path(args.tag_file)
         lib_properties = \
             LibProperties.load_from_path_or_default(lib_properties_path)
-<<<<<<< HEAD
-=======
 
         public_libs = self._load_public_lib_names(args.system, args.vendor)
->>>>>>> bebd7bae
 
         num_errors = self._check_vendor_dep(graph, tagged_libs, lib_properties,
                                             module_info, public_libs)
@@ -4586,13 +4325,8 @@
         super(DumpDexStringCommand, self).__init__(
             'dump-dex-string',
             help='Dump string literals defined in a dex file')
-<<<<<<< HEAD
-
-
-=======
-
-
->>>>>>> bebd7bae
+
+
     def add_argparser_options(self, parser):
         super(DumpDexStringCommand, self).add_argparser_options(parser)
 
@@ -4616,28 +4350,16 @@
     def add_argparser_options(self, parser):
         super(DepGraphCommand, self).add_argparser_options(
             parser, is_tag_file_required=True)
-<<<<<<< HEAD
 
         parser.add_argument('-o', '--output', required=True,
                             help='output directory')
 
 
-=======
-
-        parser.add_argument('-o', '--output', required=True,
-                            help='output directory')
-
-
->>>>>>> bebd7bae
     @staticmethod
     def _create_tag_hierarchy():
         hierarchy = dict()
         for tag in TaggedPathDict.TAGS:
-<<<<<<< HEAD
-            if tag in {'sp_hal', 'sp_hal_dep', 'vnd_only'}:
-=======
             if tag in {'sp_hal', 'sp_hal_dep', 'vendor_only'}:
->>>>>>> bebd7bae
                 hierarchy[tag] = 'vendor.private.{}'.format(tag)
             else:
                 vendor_visible = TaggedPathDict.is_tag_visible(
