--- conflicted
+++ resolved
@@ -243,16 +243,8 @@
                          d.get_path_tag('/system/lib/lib_ll_ndk_private.so'))
         self.assertEqual('vndk_sp',
                          d.get_path_tag('/system/lib/lib_vndk_sp.so'))
-<<<<<<< HEAD
-        self.assertEqual('vndk_sp_indirect',
-                         d.get_path_tag('/system/lib/lib_vndk_sp_indirect.so'))
-        self.assertEqual(
-            'vndk_sp_indirect_private',
-            d.get_path_tag('/system/lib/lib_vndk_sp_indirect_private.so'))
-=======
         self.assertEqual('vndk_sp_private',
                          d.get_path_tag('/system/lib/lib_vndk_sp_private.so'))
->>>>>>> bebd7bae
         self.assertEqual('vndk', d.get_path_tag('/system/lib/lib_vndk.so'))
         self.assertEqual('vndk_private',
                          d.get_path_tag('/system/lib/lib_vndk_private.so'))
@@ -438,23 +430,12 @@
         self.graph = MockELFGraph()
 
         self.lib_ll_ndk = self.graph.add('/system/lib/lib_ll_ndk.so')
-<<<<<<< HEAD
-        self.lib_ll_ndk_indirect = \
-            self.graph.add('/system/lib/lib_ll_ndk_indirect.so')
-
-        self.lib_vndk_sp = self.graph.add('/system/lib/lib_vndk_sp.so')
-        self.lib_vndk_sp_indirect = \
-            self.graph.add('/system/lib/lib_vndk_sp_indirect.so')
-        self.lib_vndk_sp_indirect_private = \
-            self.graph.add('/system/lib/lib_vndk_sp_indirect_private.so')
-=======
         self.lib_ll_ndk_private = \
             self.graph.add('/system/lib/lib_ll_ndk_private.so')
 
         self.lib_vndk_sp = self.graph.add('/system/lib/lib_vndk_sp.so')
         self.lib_vndk_sp_private = \
             self.graph.add('/system/lib/lib_vndk_sp_private.so')
->>>>>>> bebd7bae
 
         self.lib_vndk = self.graph.add('/system/lib/lib_vndk.so')
 
@@ -513,8 +494,4 @@
         tag = d.get_path_tag(MockELFLinkData('/data/lib/unknown.so'))
         self.assertEqual('system_only', tag)
         tag = d.get_path_tag(MockELFLinkData('/vendor/lib/unknown.so'))
-<<<<<<< HEAD
-        self.assertEqual('vnd_only', tag)
-=======
-        self.assertEqual('vendor_only', tag)
->>>>>>> bebd7bae
+        self.assertEqual('vendor_only', tag)