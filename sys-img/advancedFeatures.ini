GrallocSync = on
<<<<<<< HEAD
GLDMA = on
LogcatPipe = on
GLAsyncSwap = on
=======
LogcatPipe = on
GLAsyncSwap = on
GLESDynamicVersion = on
GLDMA = on
>>>>>>> 514a2383
EncryptUserData = on<|MERGE_RESOLUTION|>--- conflicted
+++ resolved
@@ -1,12 +1,6 @@
 GrallocSync = on
-<<<<<<< HEAD
-GLDMA = on
-LogcatPipe = on
-GLAsyncSwap = on
-=======
 LogcatPipe = on
 GLAsyncSwap = on
 GLESDynamicVersion = on
 GLDMA = on
->>>>>>> 514a2383
 EncryptUserData = on